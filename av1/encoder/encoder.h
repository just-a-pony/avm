/*
 * Copyright (c) 2016, Alliance for Open Media. All rights reserved
 *
 * This source code is subject to the terms of the BSD 2 Clause License and
 * the Alliance for Open Media Patent License 1.0. If the BSD 2 Clause License
 * was not distributed with this source code in the LICENSE file, you can
 * obtain it at www.aomedia.org/license/software. If the Alliance for Open
 * Media Patent License 1.0 was not distributed with this source code in the
 * PATENTS file, you can obtain it at www.aomedia.org/license/patent.
 */

/*!\file
 * \brief Declares top-level encoder structures and functions.
 */
#ifndef AOM_AV1_ENCODER_ENCODER_H_
#define AOM_AV1_ENCODER_ENCODER_H_

#include <stdbool.h>
#include <stdio.h>

#include "config/aom_config.h"

#include "aom/aomcx.h"

#include "av1/common/alloccommon.h"
#include "av1/common/av1_common_int.h"
#include "av1/common/blockd.h"
#include "av1/common/entropymode.h"
#include "av1/common/enums.h"
#include "av1/common/resize.h"
#include "av1/common/thread_common.h"
#include "av1/common/timing.h"
#include "av1/encoder/aq_cyclicrefresh.h"
#include "av1/encoder/av1_quantize.h"
#include "av1/encoder/block.h"
#include "av1/encoder/context_tree.h"
#include "av1/encoder/encodemb.h"
#include "av1/encoder/firstpass.h"
#include "av1/encoder/global_motion.h"
#include "av1/encoder/level.h"
#include "av1/encoder/lookahead.h"
#include "av1/encoder/mcomp.h"
#include "av1/encoder/ratectrl.h"
#include "av1/encoder/rd.h"
#include "av1/encoder/speed_features.h"
#include "av1/encoder/svc_layercontext.h"
#include "av1/encoder/tokenize.h"
#include "av1/encoder/tpl_model.h"
#include "av1/encoder/av1_noise_estimate.h"

#if CONFIG_INTERNAL_STATS
#include "aom_dsp/ssim.h"
#endif
#include "aom_dsp/variance.h"
#if CONFIG_DENOISE
#include "aom_dsp/noise_model.h"
#endif
#if CONFIG_TUNE_VMAF
#include "aom_dsp/vmaf.h"
#endif

#include "aom/internal/aom_codec_internal.h"
#include "aom_util/aom_thread.h"

#ifdef __cplusplus
extern "C" {
#endif

// TODO(yunqing, any): Added suppression tag to quiet Doxygen warnings. Need to
// adjust it while we work on documentation.
/*!\cond */
// Number of frames required to test for scene cut detection
#define SCENE_CUT_KEY_TEST_INTERVAL 16

// Rational number with an int64 numerator
// This structure holds a fractional value
typedef struct aom_rational64 {
  int64_t num;       // fraction numerator
  int den;           // fraction denominator
} aom_rational64_t;  // alias for struct aom_rational

typedef struct {
#if CONFIG_SUPERRES_IN_RECODE
  struct loopfilter lf;
  CdefInfo cdef_info;
  YV12_BUFFER_CONFIG copy_buffer;
  RATE_CONTROL rc;
#endif  // CONFIG_SUPERRES_IN_RECODE
} CODING_CONTEXT;

enum {
  NORMAL = 0,
  FOURFIVE = 1,
  THREEFIVE = 2,
  THREEFOUR = 3,
  ONEFOUR = 4,
  ONEEIGHT = 5,
  ONETWO = 6
} UENUM1BYTE(AOM_SCALING);

enum {
  // Good Quality Fast Encoding. The encoder balances quality with the amount of
  // time it takes to encode the output. Speed setting controls how fast.
  GOOD,
  // Realtime Fast Encoding. Will force some restrictions on bitrate
  // constraints.
  REALTIME
} UENUM1BYTE(MODE);

enum {
  FRAMEFLAGS_KEY = 1 << 0,
  FRAMEFLAGS_GOLDEN = 1 << 1,
  FRAMEFLAGS_BWDREF = 1 << 2,
  // TODO(zoeliu): To determine whether a frame flag is needed for ALTREF2_FRAME
  FRAMEFLAGS_ALTREF = 1 << 3,
  FRAMEFLAGS_INTRAONLY = 1 << 4,
  FRAMEFLAGS_SWITCH = 1 << 5,
  FRAMEFLAGS_ERROR_RESILIENT = 1 << 6,
} UENUM1BYTE(FRAMETYPE_FLAGS);

enum {
  NO_AQ = 0,
  VARIANCE_AQ = 1,
  COMPLEXITY_AQ = 2,
  CYCLIC_REFRESH_AQ = 3,
  AQ_MODE_COUNT  // This should always be the last member of the enum
} UENUM1BYTE(AQ_MODE);
enum {
  NO_DELTA_Q = 0,
  DELTA_Q_OBJECTIVE = 1,   // Modulation to improve objective quality
  DELTA_Q_PERCEPTUAL = 2,  // Modulation to improve perceptual quality
  DELTA_Q_MODE_COUNT       // This should always be the last member of the enum
} UENUM1BYTE(DELTAQ_MODE);

enum {
  RESIZE_NONE = 0,    // No frame resizing allowed.
  RESIZE_FIXED = 1,   // All frames are coded at the specified scale.
  RESIZE_RANDOM = 2,  // All frames are coded at a random scale.
  RESIZE_MODES
} UENUM1BYTE(RESIZE_MODE);

typedef enum {
  kInvalid = 0,
  kLowSad = 1,
  kHighSad = 2,
  kLowVarHighSumdiff = 3,
} CONTENT_STATE_SB;

enum {
  SS_CFG_SRC = 0,
  SS_CFG_LOOKAHEAD = 1,
  SS_CFG_FPF = 2,
  SS_CFG_TOTAL = 3
} UENUM1BYTE(SS_CFG_OFFSET);

enum {
  DISABLE_SCENECUT,        // For LAP, lag_in_frames < 19
  ENABLE_SCENECUT_MODE_1,  // For LAP, lag_in_frames >=19 and < 33
  ENABLE_SCENECUT_MODE_2   // For twopass and LAP - lag_in_frames >=33
} UENUM1BYTE(SCENECUT_MODE);

#define MAX_VBR_CORPUS_COMPLEXITY 10000

/*!\cond */

typedef enum {
  COST_UPD_SB,
  COST_UPD_SBROW,
  COST_UPD_TILE,
  COST_UPD_OFF,
} COST_UPDATE_TYPE;

/*!\endcond */

/*!
 * \brief Encoder config related to resize.
 */
typedef struct {
  /*!
   * Indicates the frame resize mode to be used by the encoder.
   */
  RESIZE_MODE resize_mode;
  /*!
   * Indicates the denominator for resize of inter frames, assuming 8 as the
   *  numerator. Its value ranges between 8-16.
   */
  uint8_t resize_scale_denominator;
  /*!
   * Indicates the denominator for resize of key frames, assuming 8 as the
   * numerator. Its value ranges between 8-16.
   */
  uint8_t resize_kf_scale_denominator;
} ResizeCfg;

/*!
 * \brief Encoder config for coding block partitioning.
 */
typedef struct {
  /*!
   * Flag to indicate if rectanguar partitions should be enabled.
   */
  bool enable_rect_partitions;
  /*!
   * Flag to indicate if AB partitions should be enabled.
   */
  bool enable_ab_partitions;
  /*!
   * Flag to indicate if 1:4 / 4:1 partitions should be enabled.
   */
  bool enable_1to4_partitions;
  /*!
   * Indicates the minimum partition size that should be allowed. Both width and
   * height of a partition cannot be smaller than the min_partition_size.
   */
  BLOCK_SIZE min_partition_size;
  /*!
   * Indicates the maximum partition size that should be allowed. Both width and
   * height of a partition cannot be larger than the max_partition_size.
   */
  BLOCK_SIZE max_partition_size;
} PartitionCfg;

/*!
 * \brief Encoder flags for intra prediction.
 */
typedef struct {
  /*!
   * Flag to indicate if intra edge filtering process should be enabled.
   */
  bool enable_intra_edge_filter;
  /*!
   * Flag to indicate if recursive filtering based intra prediction should be
   * enabled.
   */
  bool enable_filter_intra;
  /*!
   * Flag to indicate if smooth intra prediction modes should be enabled.
   */
  bool enable_smooth_intra;
  /*!
   * Flag to indicate if PAETH intra prediction mode should be enabled.
   */
  bool enable_paeth_intra;
  /*!
   * Flag to indicate if CFL uv intra mode should be enabled.
   */
  bool enable_cfl_intra;
  /*!
   * Flag to indicate if delta angles for directional intra prediction should be
   * enabled.
   */
  bool enable_angle_delta;
} IntraModeCfg;

/*!
 * \brief Encoder flags for transform sizes and types.
 */
typedef struct {
  /*!
   * Flag to indicate if 64-pt transform should be enabled.
   */
  bool enable_tx64;
  /*!
   * Flag to indicate if flip and identity transform types should be enabled.
   */
  bool enable_flip_idtx;
  /*!
   * Flag to indicate whether or not to use a default reduced set for ext-tx
   * rather than the potential full set of 16 transforms.
   */
  bool reduced_tx_type_set;
  /*!
   * Flag to indicate if transform type for intra blocks should be limited to
   * DCT_DCT.
   */
  bool use_intra_dct_only;
  /*!
   * Flag to indicate if transform type for inter blocks should be limited to
   * DCT_DCT.
   */
  bool use_inter_dct_only;
  /*!
   * Flag to indicate if intra blocks should use default transform type
   * (mode-dependent) only.
   */
  bool use_intra_default_tx_only;
} TxfmSizeTypeCfg;

/*!
 * \brief Encoder flags for compound prediction modes.
 */
typedef struct {
  /*!
   * Flag to indicate if distance-weighted compound type should be enabled.
   */
  bool enable_dist_wtd_comp;
  /*!
   * Flag to indicate if masked (wedge/diff-wtd) compound type should be
   * enabled.
   */
  bool enable_masked_comp;
  /*!
   * Flag to indicate if smooth interintra mode should be enabled.
   */
  bool enable_smooth_interintra;
  /*!
   * Flag to indicate if difference-weighted compound type should be enabled.
   */
  bool enable_diff_wtd_comp;
  /*!
   * Flag to indicate if inter-inter wedge compound type should be enabled.
   */
  bool enable_interinter_wedge;
  /*!
   * Flag to indicate if inter-intra wedge compound type should be enabled.
   */
  bool enable_interintra_wedge;
} CompoundTypeCfg;

/*!
 * \brief Encoder config related to frame super-resolution.
 */
typedef struct {
  /*!
   * Flag to indicate if super-resolution should be enabled for the sequence.
   */
  bool enable_superres;
  /*!
   * Indicates the Super-resolution mode to be used by the encoder.
   */
  aom_superres_mode superres_mode;
  /*!
   * Indicates the denominator of the fraction that specifies the ratio between
   * the superblock width before and after upscaling for inter frames. The
   * numerator of this fraction is equal to the constant SCALE_NUMERATOR.
   */
  uint8_t superres_scale_denominator;
  /*!
   * Indicates the denominator of the fraction that specifies the ratio between
   * the superblock width before and after upscaling for key frames. The
   * numerator of this fraction is equal to the constant SCALE_NUMERATOR.
   */
  uint8_t superres_kf_scale_denominator;
  /*!
   * Indicates the qindex based threshold to be used when AOM_SUPERRES_QTHRESH
   * mode is used for inter frames.
   */
  int superres_qthresh;
  /*!
   * Indicates the qindex based threshold to be used when AOM_SUPERRES_QTHRESH
   * mode is used for key frames.
   */
  int superres_kf_qthresh;
} SuperResCfg;

/*!\cond */

typedef struct {
  // Indicates the minimum distance to a key frame.
  int key_freq_min;
  // Indicates the maximum distance to a key frame.
  int key_freq_max;
  // Indicates if temporal filtering should be applied on keyframe.
  int enable_keyframe_filtering;
  // Indicates the number of frames after which a frame may be coded as an
  // S-Frame.
  int sframe_dist;
  // Indicates how an S-Frame should be inserted.
  // 1: the considered frame will be made into an S-Frame only if it is an
  // altref frame. 2: the next altref frame will be made into an S-Frame.
  int sframe_mode;
  // Indicates if encoder should autodetect cut scenes and set the keyframes.
  bool auto_key;
  // Indicates if forward keyframe reference should be enabled.
  bool fwd_kf_enabled;
  // Indicates if S-Frames should be enabled for the sequence.
  bool enable_sframe;
  // Indicates if intra block copy prediction mode should be enabled or not.
  bool enable_intrabc;
} KeyFrameCfg;

/*!\endcond */
/*!
 * \brief Encoder rate control configuration parameters
 */
typedef struct {
  /*!\cond */
  // BUFFERING PARAMETERS
  // Indicates the amount of data that will be buffered by the decoding
  // application prior to beginning playback, and is expressed in units of
  // time(milliseconds).
  int64_t starting_buffer_level_ms;
  // Indicates the amount of data that the encoder should try to maintain in the
  // decoder's buffer, and is expressed in units of time(milliseconds).
  int64_t optimal_buffer_level_ms;
  // Indicates the maximum amount of data that may be buffered by the decoding
  // application, and is expressed in units of time(milliseconds).
  int64_t maximum_buffer_size_ms;

  // Indicates the maximum allowed bitrate for any intra frame as % of bitrate
  // target.
  unsigned int max_intra_bitrate_pct;
  // Indicates the maximum allowed bitrate for any inter frame as % of bitrate
  // target.
  unsigned int max_inter_bitrate_pct;
  // Indicates the percentage of rate boost for golden frame in CBR mode.
  unsigned int gf_cbr_boost_pct;
  // min_cr / 100 indicates the target minimum compression ratio for each frame.
  unsigned int min_cr;
  // under_shoot_pct indicates the tolerance of the VBR algorithm to undershoot
  // and is used as a trigger threshold for more agressive adaptation of Q. It's
  // value can range from 0-100.
  int under_shoot_pct;
  // over_shoot_pct indicates the tolerance of the VBR algorithm to overshoot
  // and is used as a trigger threshold for more agressive adaptation of Q. It's
  // value can range from 0-1000.
  int over_shoot_pct;
  // Indicates the maximum qindex that can be used by the quantizer i.e. the
  // worst quality qindex.
  int worst_allowed_q;
  // Indicates the minimum qindex that can be used by the quantizer i.e. the
  // best quality qindex.
  int best_allowed_q;
  // Indicates the Constant/Constrained Quality level.
  int cq_level;
  // Indicates if the encoding mode is vbr, cbr, constrained quality or constant
  // quality.
  enum aom_rc_mode mode;
  /*!\endcond */
} RateControlCfg;

/*!\cond */
typedef struct {
  // BUFFERING PARAMETERS
  // Indicates the amount of data that will be buffered by the decoding
  // application prior to beginning playback, and is expressed in units of
  // time(milliseconds).
  int64_t starting_buffer_level_ms;
  // Indicates the amount of data that the encoder should try to maintain in the
  // decoder's buffer, and is expressed in units of time(milliseconds).
  int64_t optimal_buffer_level_ms;
  // Indicates the maximum amount of data that may be buffered by the decoding
  // application, and is expressed in units of time(milliseconds).
  int64_t maximum_buffer_size_ms;

  // Indicates the maximum allowed bitrate for any intra frame as % of bitrate
  // target.
  unsigned int max_intra_bitrate_pct;
  // Indicates the maximum allowed bitrate for any inter frame as % of bitrate
  // target.
  unsigned int max_inter_bitrate_pct;
  // Indicates the percentage of rate boost for golden frame in CBR mode.
  unsigned int gf_cbr_boost_pct;
  // min_cr / 100 indicates the target minimum compression ratio for each frame.
  unsigned int min_cr;
  // under_shoot_pct indicates the tolerance of the VBR algorithm to undershoot
  // and is used as a trigger threshold for more agressive adaptation of Q. It's
  // value can range from 0-100.
  int under_shoot_pct;
  // over_shoot_pct indicates the tolerance of the VBR algorithm to overshoot
  // and is used as a trigger threshold for more agressive adaptation of Q. It's
  // value can range from 0-1000.
  int over_shoot_pct;
  // Indicates the maximum qindex that can be used by the quantizer i.e. the
  // worst quality qindex.
  int worst_allowed_q;
  // Indicates the minimum qindex that can be used by the quantizer i.e. the
  // best quality qindex.
  int best_allowed_q;
  // Indicates the Constant/Constrained Quality level.
  int cq_level;
  // Indicates if the encoding mode is vbr, cbr, constrained quality or constant
  // quality.
  enum aom_rc_mode mode;
} RateControlCfg;

typedef struct {
  // Indicates the number of frames lag before encoding is started.
  int lag_in_frames;
  // Indicates the minimum gf/arf interval to be used.
  int min_gf_interval;
  // Indicates the maximum gf/arf interval to be used.
  int max_gf_interval;
  // Indicates the minimum height for GF group pyramid structure to be used.
  int gf_min_pyr_height;
  // Indicates the maximum height for GF group pyramid structure to be used.
  int gf_max_pyr_height;
  // Indicates if automatic set and use of altref frames should be enabled.
  bool enable_auto_arf;
  // Indicates if automatic set and use of (b)ackward (r)ef (f)rames should be
  // enabled.
  bool enable_auto_brf;
} GFConfig;

typedef struct {
  // Indicates the number of tile groups.
  unsigned int num_tile_groups;
  // Indicates the MTU size for a tile group. If mtu is non-zero,
  // num_tile_groups is set to DEFAULT_MAX_NUM_TG.
  unsigned int mtu;
  // Indicates the number of tile columns in log2.
  int tile_columns;
  // Indicates the number of tile rows in log2.
  int tile_rows;
  // Indicates the number of widths in the tile_widths[] array.
  int tile_width_count;
  // Indicates the number of heights in the tile_heights[] array.
  int tile_height_count;
  // Indicates the tile widths, and may be empty.
  int tile_widths[MAX_TILE_COLS];
  // Indicates the tile heights, and may be empty.
  int tile_heights[MAX_TILE_ROWS];
  // Indicates if large scale tile coding should be used.
  bool enable_large_scale_tile;
  // Indicates if single tile decoding mode should be enabled.
  bool enable_single_tile_decoding;
  // Indicates if EXT_TILE_DEBUG should be enabled.
  bool enable_ext_tile_debug;
} TileConfig;

typedef struct {
  // Indicates the width of the input frame.
  int width;
  // Indicates the height of the input frame.
  int height;
  // If forced_max_frame_width is non-zero then it is used to force the maximum
  // frame width written in write_sequence_header().
  int forced_max_frame_width;
  // If forced_max_frame_width is non-zero then it is used to force the maximum
  // frame height written in write_sequence_header().
  int forced_max_frame_height;
  // Indicates the frame width after applying both super-resolution and resize
  // to the coded frame.
  int render_width;
  // Indicates the frame height after applying both super-resolution and resize
  // to the coded frame.
  int render_height;
} FrameDimensionCfg;

typedef struct {
  // Indicates if warped motion should be enabled.
  bool enable_warped_motion;
  // Indicates if warped motion should be evaluated or not.
  bool allow_warped_motion;
  // Indicates if OBMC motion should be enabled.
  bool enable_obmc;
} MotionModeCfg;

typedef struct {
  // Timing info for each frame.
  aom_timing_info_t timing_info;
  // Indicates the number of time units of a decoding clock.
  uint32_t num_units_in_decoding_tick;
  // Indicates if decoder model information is present in the coded sequence
  // header.
  bool decoder_model_info_present_flag;
  // Indicates if display model information is present in the coded sequence
  // header.
  bool display_model_info_present_flag;
  // Indicates if timing info for each frame is present.
  bool timing_info_present;
} DecoderModelCfg;

typedef struct {
  // stats_in buffer contains all of the stats packets produced in the first
  // pass, concatenated.
  aom_fixed_buf_t stats_in;

  // TWO PASS DATARATE CONTROL OPTIONS.
  // Indicates the bias (expressed on a scale of 0 to 100) for determining
  // target size for the current frame. The value 0 indicates the optimal CBR
  // mode value should be used, and 100 indicates the optimal VBR mode value
  // should be used.
  int vbrbias;
  // Indicates the minimum bitrate to be used for a single GOP as a percentage
  // of the target bitrate.
  int vbrmin_section;
  // Indicates the maximum bitrate to be used for a single GOP as a percentage
  // of the target bitrate.
  int vbrmax_section;
} TwoPassCfg;

typedef struct {
  // Indicates the update frequency for coeff costs.
  COST_UPDATE_TYPE coeff;
  // Indicates the update frequency for mode costs.
  COST_UPDATE_TYPE mode;
  // Indicates the update frequency for mv costs.
  COST_UPDATE_TYPE mv;
} CostUpdateFreq;

typedef struct {
  // Indicates the maximum number of reference frames allowed per frame.
  unsigned int max_reference_frames;
  // Indicates if the reduced set of references should be enabled.
  bool enable_reduced_reference_set;
  // Indicates if one-sided compound should be enabled.
  bool enable_onesided_comp;
} RefFrameCfg;

typedef struct {
<<<<<<< HEAD
=======
  // Indicates the color space that should be used.
  aom_color_primaries_t color_primaries;
  // Indicates the characteristics of transfer function to be used.
  aom_transfer_characteristics_t transfer_characteristics;
  // Indicates the matrix coefficients to be used for the transfer function.
  aom_matrix_coefficients_t matrix_coefficients;
  // Indicates if a limited color range or full color range should be used.
  aom_color_range_t color_range;
} ColorCfg;

typedef struct {
  // Indicates if extreme motion vector unit test should be enabled or not.
  unsigned int motion_vector_unit_test;
  // Indicates if superblock multipass unit test should be enabled or not.
  unsigned int sb_multipass_unit_test;
} UnitTestCfg;

typedef struct {
  // Indicates the framerate of the input video.
  double init_framerate;
  // Indicates the bit-depth of the input video.
  unsigned int input_bit_depth;
  // Indicates the maximum number of frames to be encoded.
  unsigned int limit;
  // Indicates the chrome subsampling x value.
  unsigned int chroma_subsampling_x;
  // Indicates the chrome subsampling y value.
  unsigned int chroma_subsampling_y;
} InputCfg;

typedef struct {
>>>>>>> 173a756a
  // List of QP offsets for: keyframe, ALTREF, and 3 levels of internal ARFs.
  // If any of these values are negative, fixed offsets are disabled.
  // Uses internal q range.
  double fixed_qp_offsets[FIXED_QP_OFFSET_COUNT];
  // If true, encoder will use fixed QP offsets, that are either:
  // - Given by the user, and stored in 'fixed_qp_offsets' array, OR
  // - Picked automatically from cq_level.
  int use_fixed_qp_offsets;
  // Indicates the minimum flatness of the quantization matrix.
  int qm_minlevel;
  // Indicates the maximum flatness of the quantization matrix.
  int qm_maxlevel;
  // Indicates if adaptive quantize_b should be enabled.
  int quant_b_adapt;
  // Indicates the Adaptive Quantization mode to be used.
  AQ_MODE aq_mode;
  // Indicates the delta q mode to be used.
  DELTAQ_MODE deltaq_mode;
  // Indicates if delta quantization should be enabled in chroma planes.
  bool enable_chroma_deltaq;
  // Indicates if encoding with quantization matrices should be enabled.
  bool using_qm;
} QuantizationCfg;

<<<<<<< HEAD
=======
typedef struct {
  // Indicates the loop filter sharpness.
  int sharpness;
  // Indicates the trellis optimization mode of quantized coefficients.
  // 0: disabled
  // 1: enabled
  // 2: enabled for rd search
  // 3: true for estimate yrd search
  int disable_trellis_quant;
  // Indicates the maximum number of frames to create arf.
  int arnr_max_frames;
  // Indicates the temporal filter strength for arf.
  int arnr_strength;
  // Indicates the CDF update mode
  // 0: no update
  // 1: update on every frame(default)
  // 2: selectively update
  uint8_t cdf_update_mode;
  // Indicates if RDO based on frame temporal dependency should be enabled.
  bool enable_tpl_model;
  // Indicates if coding of overlay frames for filtered ALTREF frames is
  // enabled.
  bool enable_overlay;
} AlgoCfg;

/*!\endcond */
/*!
 * \brief Main encoder configuration data structure.
 */
>>>>>>> 173a756a
typedef struct AV1EncoderConfig {
  /*!\cond */
  BITSTREAM_PROFILE profile;
  aom_bit_depth_t bit_depth;  // Codec bit-depth.
  int64_t target_bandwidth;   // bandwidth to be used in bits per second

  // Configuration related to the input video.
  InputCfg input_cfg;

  // Configuration related to frame-dimensions.
  FrameDimensionCfg frm_dim_cfg;

  // Configuration related to encoder algorithm.
  AlgoCfg algo_cfg;

  int speed;

  MODE mode;

  /*!\endcond */
  /*!
   * Indicates the current encoder pass :
   * 0 = 1 Pass encode,
   * 1 = First pass of two pass,
   * 2 = Second pass of two pass.
   *
   */
  int pass;
  /*!\cond */

  // Configuration related to key-frame.
  KeyFrameCfg kf_cfg;

  // ----------------------------------------------------------------
  // DATARATE CONTROL OPTIONS

<<<<<<< HEAD
  // Configuration related to rate control.
  RateControlCfg rc_cfg;
=======
  /*!\endcond */
  /*!
   * Rate control configuration
   */
  RateControlCfg rc_cfg;
  /*!\cond */
>>>>>>> 173a756a

  // Frame drop threshold.
  int drop_frames_water_mark;

  // controlling quality
  int deltalf_mode;
  int enable_cdef;
  int enable_restoration;
  int force_video_mode;
<<<<<<< HEAD
  int disable_trellis_quant;
=======
>>>>>>> 173a756a
  unsigned int vbr_corpus_complexity_lap;  // 0 indicates corpus complexity vbr
                                           // mode is disabled

  // Configuration related to Quantization.
  QuantizationCfg q_cfg;

  // Internal frame size scaling.
  ResizeCfg resize_cfg;

  // Frame Super-Resolution size scaling.
  SuperResCfg superres_cfg;

  // two pass datarate control
  TwoPassCfg two_pass_cfg;

  // END DATARATE CONTROL OPTIONS
  // ----------------------------------------------------------------

  /* Bitfield defining the error resiliency features to enable.
   * Can provide decodable frames after losses in previous
   * frames and decodable partitions after losses in the same frame.
   */
  unsigned int error_resilient_mode;

  /* Bitfield defining the parallel decoding mode where the
   * decoding in successive frames may be conducted in parallel
   * just by decoding the frame headers.
   */
  unsigned int frame_parallel_decoding_mode;

  // Configuration related to Group of frames.
  GFConfig gf_cfg;

  // Tile related configuration parameters.
  TileConfig tile_cfg;

  int row_mt;

  int max_threads;

  aom_tune_metric tuning;
  const char *vmaf_model_path;
  aom_tune_content content;
  int use_highbitdepth;
  aom_chroma_sample_position_t chroma_sample_position;
  int film_grain_test_vector;
  const char *film_grain_table_filename;

  // Configuration related to color.
  ColorCfg color_cfg;

  // Configuration related to decoder model.
  DecoderModelCfg dec_model_cfg;

  // Configuration related to reference frames.
  RefFrameCfg ref_frm_cfg;

  // Configuration related to unit tests.
  UnitTestCfg unit_test_cfg;

  aom_superblock_size_t superblock_size;
  uint8_t monochrome;
  unsigned int full_still_picture_hdr;
  int enable_dual_filter;
  int enable_order_hint;
  int enable_ref_frame_mvs;
  unsigned int allow_ref_frame_mvs;
  int enable_interintra_comp;
  int enable_global_motion;
  int enable_palette;
  unsigned int save_as_annexb;

  // Flags related to motion mode.
  MotionModeCfg motion_mode_cfg;

  // Flags related to intra mode search.
  IntraModeCfg intra_mode_cfg;

  // Flags related to transform size/type.
  TxfmSizeTypeCfg txfm_cfg;

  // Flags related to compound type.
  CompoundTypeCfg comp_type_cfg;

  // Partition related information.
  PartitionCfg part_cfg;

#if CONFIG_DENOISE
  float noise_level;
  int noise_block_size;
#endif

<<<<<<< HEAD
  unsigned int chroma_subsampling_x;
  unsigned int chroma_subsampling_y;

=======
>>>>>>> 173a756a
  // Configuration related to frequency of cost update.
  CostUpdateFreq cost_upd_freq;

  int border_in_pixels;
  AV1_LEVEL target_seq_level_idx[MAX_NUM_OPERATING_POINTS];
  // Bit mask to specify which tier each of the 32 possible operating points
  // conforms to.
  unsigned int tier_mask;
<<<<<<< HEAD
  const cfg_options_t *encoder_cfg;
} AV1EncoderConfig;

=======

  /*!\endcond */
} AV1EncoderConfig;

/*!\cond */
>>>>>>> 173a756a
static INLINE int is_lossless_requested(const RateControlCfg *const rc_cfg) {
  return rc_cfg->best_allowed_q == 0 && rc_cfg->worst_allowed_q == 0;
}
/*!\endcond */

/*!
 * \brief Encoder-side probabilities for pruning of various AV1 tools
 */
typedef struct {
  /*!
   * obmc_probs[i][j] is the probability of OBMC being the best motion mode for
   * jth block size and ith frame update type, averaged over past frames. If
   * obmc_probs[i][j] < thresh, then OBMC search is pruned.
   */
  int obmc_probs[FRAME_UPDATE_TYPES][BLOCK_SIZES_ALL];

  /*!
   * warped_probs[i] is the probability of warped motion being the best motion
   * mode for ith frame update type, averaged over past frames. If
   * warped_probs[i] < thresh, then warped motion search is pruned.
   */
  int warped_probs[FRAME_UPDATE_TYPES];

  /*!
   * tx_type_probs[i][j][k] is the probability of kth tx_type being the best
   * for jth transform size and ith frame update type, averaged over past
   * frames. If tx_type_probs[i][j][k] < thresh, then transform search for that
   * type is pruned.
   */
  int tx_type_probs[FRAME_UPDATE_TYPES][TX_SIZES_ALL][TX_TYPES];

  /*!
   * switchable_interp_probs[i][j][k] is the probability of kth interpolation
   * filter being the best for jth filter context and ith frame update type,
   * averaged over past frames. If switchable_interp_probs[i][j][k] < thresh,
   * then interpolation filter search is pruned for that case.
   */
  int switchable_interp_probs[FRAME_UPDATE_TYPES][SWITCHABLE_FILTER_CONTEXTS]
                             [SWITCHABLE_FILTERS];
} FrameProbInfo;

/*!\cond */

typedef struct FRAME_COUNTS {
// Note: This structure should only contain 'unsigned int' fields, or
// aggregates built solely from 'unsigned int' fields/elements
#if CONFIG_ENTROPY_STATS
  unsigned int kf_y_mode[KF_MODE_CONTEXTS][KF_MODE_CONTEXTS][INTRA_MODES];
  unsigned int angle_delta[DIRECTIONAL_MODES][2 * MAX_ANGLE_DELTA + 1];
  unsigned int y_mode[BLOCK_SIZE_GROUPS][INTRA_MODES];
  unsigned int uv_mode[CFL_ALLOWED_TYPES][INTRA_MODES][UV_INTRA_MODES];
  unsigned int cfl_sign[CFL_JOINT_SIGNS];
  unsigned int cfl_alpha[CFL_ALPHA_CONTEXTS][CFL_ALPHABET_SIZE];
  unsigned int palette_y_mode[PALATTE_BSIZE_CTXS][PALETTE_Y_MODE_CONTEXTS][2];
  unsigned int palette_uv_mode[PALETTE_UV_MODE_CONTEXTS][2];
  unsigned int palette_y_size[PALATTE_BSIZE_CTXS][PALETTE_SIZES];
  unsigned int palette_uv_size[PALATTE_BSIZE_CTXS][PALETTE_SIZES];
  unsigned int palette_y_color_index[PALETTE_SIZES]
                                    [PALETTE_COLOR_INDEX_CONTEXTS]
                                    [PALETTE_COLORS];
  unsigned int palette_uv_color_index[PALETTE_SIZES]
                                     [PALETTE_COLOR_INDEX_CONTEXTS]
                                     [PALETTE_COLORS];
  unsigned int partition[PARTITION_CONTEXTS][EXT_PARTITION_TYPES];
  unsigned int txb_skip[TOKEN_CDF_Q_CTXS][TX_SIZES][TXB_SKIP_CONTEXTS][2];
  unsigned int eob_extra[TOKEN_CDF_Q_CTXS][TX_SIZES][PLANE_TYPES]
                        [EOB_COEF_CONTEXTS][2];
  unsigned int dc_sign[PLANE_TYPES][DC_SIGN_CONTEXTS][2];
  unsigned int coeff_lps[TX_SIZES][PLANE_TYPES][BR_CDF_SIZE - 1][LEVEL_CONTEXTS]
                        [2];
  unsigned int eob_flag[TX_SIZES][PLANE_TYPES][EOB_COEF_CONTEXTS][2];
  unsigned int eob_multi16[TOKEN_CDF_Q_CTXS][PLANE_TYPES][2][5];
  unsigned int eob_multi32[TOKEN_CDF_Q_CTXS][PLANE_TYPES][2][6];
  unsigned int eob_multi64[TOKEN_CDF_Q_CTXS][PLANE_TYPES][2][7];
  unsigned int eob_multi128[TOKEN_CDF_Q_CTXS][PLANE_TYPES][2][8];
  unsigned int eob_multi256[TOKEN_CDF_Q_CTXS][PLANE_TYPES][2][9];
  unsigned int eob_multi512[TOKEN_CDF_Q_CTXS][PLANE_TYPES][2][10];
  unsigned int eob_multi1024[TOKEN_CDF_Q_CTXS][PLANE_TYPES][2][11];
  unsigned int coeff_lps_multi[TOKEN_CDF_Q_CTXS][TX_SIZES][PLANE_TYPES]
                              [LEVEL_CONTEXTS][BR_CDF_SIZE];
  unsigned int coeff_base_multi[TOKEN_CDF_Q_CTXS][TX_SIZES][PLANE_TYPES]
                               [SIG_COEF_CONTEXTS][NUM_BASE_LEVELS + 2];
  unsigned int coeff_base_eob_multi[TOKEN_CDF_Q_CTXS][TX_SIZES][PLANE_TYPES]
                                   [SIG_COEF_CONTEXTS_EOB][NUM_BASE_LEVELS + 1];
  unsigned int newmv_mode[NEWMV_MODE_CONTEXTS][2];
  unsigned int zeromv_mode[GLOBALMV_MODE_CONTEXTS][2];
  unsigned int refmv_mode[REFMV_MODE_CONTEXTS][2];
  unsigned int drl_mode[DRL_MODE_CONTEXTS][2];
  unsigned int inter_compound_mode[INTER_MODE_CONTEXTS][INTER_COMPOUND_MODES];
  unsigned int wedge_idx[BLOCK_SIZES_ALL][16];
  unsigned int interintra[BLOCK_SIZE_GROUPS][2];
  unsigned int interintra_mode[BLOCK_SIZE_GROUPS][INTERINTRA_MODES];
  unsigned int wedge_interintra[BLOCK_SIZES_ALL][2];
  unsigned int compound_type[BLOCK_SIZES_ALL][MASKED_COMPOUND_TYPES];
  unsigned int motion_mode[BLOCK_SIZES_ALL][MOTION_MODES];
  unsigned int obmc[BLOCK_SIZES_ALL][2];
  unsigned int intra_inter[INTRA_INTER_CONTEXTS][2];
  unsigned int comp_inter[COMP_INTER_CONTEXTS][2];
  unsigned int comp_ref_type[COMP_REF_TYPE_CONTEXTS][2];
  unsigned int uni_comp_ref[UNI_COMP_REF_CONTEXTS][UNIDIR_COMP_REFS - 1][2];
  unsigned int single_ref[REF_CONTEXTS][SINGLE_REFS - 1][2];
  unsigned int comp_ref[REF_CONTEXTS][FWD_REFS - 1][2];
  unsigned int comp_bwdref[REF_CONTEXTS][BWD_REFS - 1][2];
  unsigned int intrabc[2];

  unsigned int txfm_partition[TXFM_PARTITION_CONTEXTS][2];
  unsigned int intra_tx_size[MAX_TX_CATS][TX_SIZE_CONTEXTS][MAX_TX_DEPTH + 1];
  unsigned int skip_mode[SKIP_MODE_CONTEXTS][2];
  unsigned int skip_txfm[SKIP_CONTEXTS][2];
  unsigned int compound_index[COMP_INDEX_CONTEXTS][2];
  unsigned int comp_group_idx[COMP_GROUP_IDX_CONTEXTS][2];
  unsigned int delta_q[DELTA_Q_PROBS][2];
  unsigned int delta_lf_multi[FRAME_LF_COUNT][DELTA_LF_PROBS][2];
  unsigned int delta_lf[DELTA_LF_PROBS][2];

  unsigned int inter_ext_tx[EXT_TX_SETS_INTER][EXT_TX_SIZES][TX_TYPES];
  unsigned int intra_ext_tx[EXT_TX_SETS_INTRA][EXT_TX_SIZES][INTRA_MODES]
                           [TX_TYPES];
  unsigned int filter_intra_mode[FILTER_INTRA_MODES];
  unsigned int filter_intra[BLOCK_SIZES_ALL][2];
  unsigned int switchable_restore[RESTORE_SWITCHABLE_TYPES];
  unsigned int wiener_restore[2];
  unsigned int sgrproj_restore[2];
#endif  // CONFIG_ENTROPY_STATS

  unsigned int switchable_interp[SWITCHABLE_FILTER_CONTEXTS]
                                [SWITCHABLE_FILTERS];
} FRAME_COUNTS;

#define INTER_MODE_RD_DATA_OVERALL_SIZE 6400

typedef struct {
  int ready;
  double a;
  double b;
  double dist_mean;
  double ld_mean;
  double sse_mean;
  double sse_sse_mean;
  double sse_ld_mean;
  int num;
  double dist_sum;
  double ld_sum;
  double sse_sum;
  double sse_sse_sum;
  double sse_ld_sum;
} InterModeRdModel;

typedef struct {
  int idx;
  int64_t rd;
} RdIdxPair;
// TODO(angiebird): This is an estimated size. We still need to figure what is
// the maximum number of modes.
#define MAX_INTER_MODES 1024
// TODO(any): rename this struct to something else. There is already another
// struct called inter_mode_info, which makes this terribly confusing.
/*!\endcond */
/*!
 * \brief Struct used to hold inter mode data for fast tx search.
 *
 * This struct is used to perform a full transform search only on winning
 * candidates searched with an estimate for transform coding RD.
 */
typedef struct inter_modes_info {
  /*!
   * The number of inter modes for which data was stored in each of the
   * following arrays.
   */
  int num;
  /*!
   * Mode info struct for each of the candidate modes.
   */
  MB_MODE_INFO mbmi_arr[MAX_INTER_MODES];
  /*!
   * The rate for each of the candidate modes.
   */
  int mode_rate_arr[MAX_INTER_MODES];
  /*!
   * The sse of the predictor for each of the candidate modes.
   */
  int64_t sse_arr[MAX_INTER_MODES];
  /*!
   * The estimated rd of the predictor for each of the candidate modes.
   */
  int64_t est_rd_arr[MAX_INTER_MODES];
  /*!
   * The rate and mode index for each of the candidate modes.
   */
  RdIdxPair rd_idx_pair_arr[MAX_INTER_MODES];
  /*!
   * The full rd stats for each of the candidate modes.
   */
  RD_STATS rd_cost_arr[MAX_INTER_MODES];
  /*!
   * The full rd stats of luma only for each of the candidate modes.
   */
  RD_STATS rd_cost_y_arr[MAX_INTER_MODES];
  /*!
   * The full rd stats of chroma only for each of the candidate modes.
   */
  RD_STATS rd_cost_uv_arr[MAX_INTER_MODES];
} InterModesInfo;

/*!\cond */
typedef struct {
  // TODO(kyslov): consider changing to 64bit

  // This struct is used for computing variance in choose_partitioning(), where
  // the max number of samples within a superblock is 32x32 (with 4x4 avg).
  // With 8bit bitdepth, uint32_t is enough for sum_square_error (2^8 * 2^8 * 32
  // * 32 = 2^26). For high bitdepth we need to consider changing this to 64 bit
  uint32_t sum_square_error;
  int32_t sum_error;
  int log2_count;
  int variance;
} VPartVar;

typedef struct {
  VPartVar none;
  VPartVar horz[2];
  VPartVar vert[2];
} VPVariance;

typedef struct {
  VPVariance part_variances;
  VPartVar split[4];
} VP4x4;

typedef struct {
  VPVariance part_variances;
  VP4x4 split[4];
} VP8x8;

typedef struct {
  VPVariance part_variances;
  VP8x8 split[4];
} VP16x16;

typedef struct {
  VPVariance part_variances;
  VP16x16 split[4];
} VP32x32;

typedef struct {
  VPVariance part_variances;
  VP32x32 split[4];
} VP64x64;

typedef struct {
  VPVariance part_variances;
  VP64x64 *split;
} VP128x128;

/*!\endcond */

/*!
 * \brief Thresholds for variance based partitioning.
 */
typedef struct {
  /*!
   * If block variance > threshold, then that block is forced to split.
   * thresholds[0] - threshold for 128x128;
   * thresholds[1] - threshold for 64x64;
   * thresholds[2] - threshold for 32x32;
   * thresholds[3] - threshold for 16x16;
   * thresholds[4] - threshold for 8x8;
   */
  int64_t thresholds[5];

  /*!
   * MinMax variance threshold for 8x8 sub blocks of a 16x16 block. If actual
   * minmax > threshold_minmax, the 16x16 is forced to split.
   */
  int64_t threshold_minmax;
} VarBasedPartitionInfo;

/*!
 * \brief Encoder parameters for synchronization of row based multi-threading
 */
typedef struct {
#if CONFIG_MULTITHREAD
  /**
   * \name Synchronization objects for top-right dependency.
   */
  /**@{*/
  pthread_mutex_t *mutex_; /*!< Mutex lock object */
  pthread_cond_t *cond_;   /*!< Condition variable */
  /**@}*/
#endif  // CONFIG_MULTITHREAD
  /*!
   * Buffer to store the superblock whose encoding is complete.
   * cur_col[i] stores the number of superblocks which finished encoding in the
   * ith superblock row.
   */
  int *num_finished_cols;
  /*!
   * Number of extra superblocks of the top row to be complete for encoding
   * of the current superblock to start. A value of 1 indicates top-right
   * dependency.
   */
  int sync_range;
  /*!
   * Number of superblock rows.
   */
  int rows;
  /*!
   * The superblock row (in units of MI blocks) to be processed next.
   */
  int next_mi_row;
  /*!
   * Number of threads processing the current tile.
   */
  int num_threads_working;
} AV1EncRowMultiThreadSync;

/*!\cond */

// TODO(jingning) All spatially adaptive variables should go to TileDataEnc.
typedef struct TileDataEnc {
  TileInfo tile_info;
  DECLARE_ALIGNED(16, FRAME_CONTEXT, tctx);
  FRAME_CONTEXT *row_ctx;
  uint8_t allow_update_cdf;
  InterModeRdModel inter_mode_rd_models[BLOCK_SIZES_ALL];
  AV1EncRowMultiThreadSync row_mt_sync;
  MV firstpass_top_mv;
} TileDataEnc;

typedef struct RD_COUNTS {
  int64_t comp_pred_diff[REFERENCE_MODES];
  // Stores number of 4x4 blocks using global motion per reference frame.
  int global_motion_used[REF_FRAMES];
  int compound_ref_used_flag;
  int skip_mode_used_flag;
  int tx_type_used[TX_SIZES_ALL][TX_TYPES];
  int obmc_used[BLOCK_SIZES_ALL][2];
  int warped_used[2];
} RD_COUNTS;

typedef struct ThreadData {
  MACROBLOCK mb;
  RD_COUNTS rd_counts;
  FRAME_COUNTS *counts;
  PC_TREE_SHARED_BUFFERS shared_coeff_buf;
  SIMPLE_MOTION_DATA_TREE *sms_tree;
  SIMPLE_MOTION_DATA_TREE *sms_root;
  InterModesInfo *inter_modes_info;
  uint32_t *hash_value_buffer[2][2];
  OBMCBuffer obmc_buffer;
  PALETTE_BUFFER *palette_buffer;
  CompoundTypeRdBuffers comp_rd_buffer;
  CONV_BUF_TYPE *tmp_conv_dst;
  uint8_t *tmp_pred_bufs[2];
  int intrabc_used;
  int deltaq_used;
  FRAME_CONTEXT *tctx;
  MB_MODE_INFO_EXT *mbmi_ext;
  VP64x64 *vt64x64;
  int32_t num_64x64_blocks;
  PICK_MODE_CONTEXT *firstpass_ctx;
} ThreadData;

struct EncWorkerData;

/*!\endcond */

/*!
 * \brief Encoder data related to row-based multi-threading
 */
typedef struct {
  /*!
   * Number of tile rows for which row synchronization memory is allocated.
   */
  int allocated_tile_rows;
  /*!
   * Number of tile cols for which row synchronization memory is allocated.
   */
  int allocated_tile_cols;
  /*!
   * Number of superblock rows for which row synchronization memory is allocated
   * per tile.
   */
  int allocated_sb_rows;
  /*!
   * Number of superblock columns for which entropy context memory is allocated
   * per tile.
   */
  int allocated_sb_cols;

  /*!
   * thread_id_to_tile_id[i] indicates the tile id assigned to the ith thread.
   */
  int thread_id_to_tile_id[MAX_NUM_THREADS];

#if CONFIG_MULTITHREAD
  /*!
   * Mutex lock used while dispatching jobs.
   */
  pthread_mutex_t *mutex_;
#endif

  /**
   * \name Row synchronization related function pointers.
   */
  /**@{*/
  /*!
   * Reader.
   */
  void (*sync_read_ptr)(AV1EncRowMultiThreadSync *const, int, int);
  /*!
   * Writer.
   */
  void (*sync_write_ptr)(AV1EncRowMultiThreadSync *const, int, int, int);
  /**@}*/
} AV1EncRowMultiThreadInfo;

/*!
 * \brief Encoder parameters related to multi-threading.
 */
typedef struct {
  /*!
   * Number of workers created for multi-threading.
   */
  int num_workers;

  /*!
   * Number of workers created for tpl and tile/row multi-threading of encoder.
   */
  int num_enc_workers;

  /*!
   * Number of workers created for first-pass multi-threading.
   */
  int num_fp_workers;

  /*!
   * Synchronization object used to launch job in the worker thread.
   */
  AVxWorker *workers;

  /*!
   * Data specific to each worker in encoder multi-threading.
   * tile_thr_data[i] stores the worker data of the ith thread.
   */
  struct EncWorkerData *tile_thr_data;

  /*!
   * When set, indicates that row based multi-threading of the encoder is
   * enabled.
   */
  bool row_mt_enabled;

  /*!
   * Encoder row multi-threading data.
   */
  AV1EncRowMultiThreadInfo enc_row_mt;

  /*!
   * Tpl row multi-threading data.
   */
  AV1TplRowMultiThreadInfo tpl_row_mt;

  /*!
   * Loop Filter multi-threading object.
   */
  AV1LfSync lf_row_sync;

  /*!
   * Loop Restoration multi-threading object.
   */
  AV1LrSync lr_row_sync;

  /*!
   * Global Motion multi-threading object.
   */
  AV1GlobalMotionSync gm_sync;
} MultiThreadInfo;

/*!\cond */

typedef struct ActiveMap {
  int enabled;
  int update;
  unsigned char *map;
} ActiveMap;

/*!\endcond */

/*!
 * \brief Encoder info used for decision on forcing integer motion vectors.
 */
typedef struct {
  /*!
   * cs_rate_array[i] is the fraction of blocks in a frame which either match
   * with the collocated block or are smooth, where i is the rate_index.
   */
  double cs_rate_array[32];
  /*!
   * rate_index is used to index cs_rate_array.
   */
  int rate_index;
  /*!
   * rate_size is the total number of entries populated in cs_rate_array.
   */
  int rate_size;
} ForceIntegerMVInfo;

/*!\cond */

#if CONFIG_INTERNAL_STATS
// types of stats
enum {
  STAT_Y,
  STAT_U,
  STAT_V,
  STAT_ALL,
  NUM_STAT_TYPES  // This should always be the last member of the enum
} UENUM1BYTE(StatType);

typedef struct IMAGE_STAT {
  double stat[NUM_STAT_TYPES];
  double worst;
} ImageStat;
#endif  // CONFIG_INTERNAL_STATS

typedef struct {
  int ref_count;
  YV12_BUFFER_CONFIG buf;
} EncRefCntBuffer;

/*!\endcond */

/*!
 * \brief Buffer to store mode information at mi_alloc_bsize (4x4 or 8x8) level
 *
 * This is used for bitstream preparation.
 */
typedef struct {
  /*!
   * frame_base[mi_row * stride + mi_col] stores the mode information of
   * block (mi_row,mi_col).
   */
  MB_MODE_INFO_EXT_FRAME *frame_base;
  /*!
   * Size of frame_base buffer.
   */
  int alloc_size;
  /*!
   * Stride of frame_base buffer.
   */
  int stride;
} MBMIExtFrameBufferInfo;

/*!\cond */

#if CONFIG_COLLECT_PARTITION_STATS == 2
typedef struct PartitionStats {
  int partition_decisions[6][EXT_PARTITION_TYPES];
  int partition_attempts[6][EXT_PARTITION_TYPES];
  int64_t partition_times[6][EXT_PARTITION_TYPES];

  int partition_redo;
} PartitionStats;
#endif

#if CONFIG_COLLECT_COMPONENT_TIMING
#include "aom_ports/aom_timer.h"
// Adjust the following to add new components.
enum {
  encode_frame_to_data_rate_time,
  encode_with_recode_loop_time,
  loop_filter_time,
  cdef_time,
  loop_restoration_time,
  av1_pack_bitstream_final_time,
  av1_encode_frame_time,
  av1_compute_global_motion_time,
  av1_setup_motion_field_time,
  encode_sb_time,
  rd_pick_partition_time,
  rd_pick_sb_modes_time,
  av1_rd_pick_intra_mode_sb_time,
  av1_rd_pick_inter_mode_sb_time,
  handle_intra_mode_time,
  do_tx_search_time,
  handle_newmv_time,
  compound_type_rd_time,
  interpolation_filter_search_time,
  motion_mode_rd_time,
  kTimingComponents,
} UENUM1BYTE(TIMING_COMPONENT);

static INLINE char const *get_component_name(int index) {
  switch (index) {
    case encode_frame_to_data_rate_time:
      return "encode_frame_to_data_rate_time";
    case encode_with_recode_loop_time: return "encode_with_recode_loop_time";
    case loop_filter_time: return "loop_filter_time";
    case cdef_time: return "cdef_time";
    case loop_restoration_time: return "loop_restoration_time";
    case av1_pack_bitstream_final_time: return "av1_pack_bitstream_final_time";
    case av1_encode_frame_time: return "av1_encode_frame_time";
    case av1_compute_global_motion_time:
      return "av1_compute_global_motion_time";
    case av1_setup_motion_field_time: return "av1_setup_motion_field_time";
    case encode_sb_time: return "encode_sb_time";
    case rd_pick_partition_time: return "rd_pick_partition_time";
    case rd_pick_sb_modes_time: return "rd_pick_sb_modes_time";
    case av1_rd_pick_intra_mode_sb_time:
      return "av1_rd_pick_intra_mode_sb_time";
    case av1_rd_pick_inter_mode_sb_time:
      return "av1_rd_pick_inter_mode_sb_time";
    case handle_intra_mode_time: return "handle_intra_mode_time";
    case do_tx_search_time: return "do_tx_search_time";
    case handle_newmv_time: return "handle_newmv_time";
    case compound_type_rd_time: return "compound_type_rd_time";
    case interpolation_filter_search_time:
      return "interpolation_filter_search_time";
    case motion_mode_rd_time: return "motion_mode_rd_time";
    default: assert(0);
  }
  return "error";
}
#endif

// The maximum number of internal ARFs except ALTREF_FRAME
#define MAX_INTERNAL_ARFS (REF_FRAMES - BWDREF_FRAME - 1)

/*!\endcond */

/*!
 * \brief Parameters related to global motion search
 */
typedef struct {
  /*!
   * Array to store the cost for signalling each global motion model.
   * gmtype_cost[i] stores the cost of signalling the ith Global Motion model.
   */
  int type_cost[TRANS_TYPES];

  /*!
   * Array to store the cost for signalling a particular global motion model for
   * each reference frame. gmparams_cost[i] stores the cost of signalling global
   * motion for the ith reference frame.
   */
  int params_cost[REF_FRAMES];

  /*!
   * Flag to indicate if global motion search needs to be rerun.
   */
  bool search_done;

  /*!
   * Array of pointers to the frame buffers holding the reference frames.
   * ref_buf[i] stores the pointer to the reference frame of the ith
   * reference frame type.
   */
  YV12_BUFFER_CONFIG *ref_buf[REF_FRAMES];

  /*!
   * Pointer to the source frame buffer.
   */
  unsigned char *src_buffer;

  /*!
   * Holds the number of valid reference frames in past and future directions
   * w.r.t. the current frame. num_ref_frames[i] stores the total number of
   * valid reference frames in 'i' direction.
   */
  int num_ref_frames[MAX_DIRECTIONS];

  /*!
   * Array of structure which stores the valid reference frames in past and
   * future directions and their corresponding distance from the source frame.
   * reference_frames[i][j] holds the jth valid reference frame type in the
   * direction 'i' and its temporal distance from the source frame .
   */
  FrameDistPair reference_frames[MAX_DIRECTIONS][REF_FRAMES - 1];

  /**
   * \name Dimensions for which segment map is allocated.
   */
  /**@{*/
  int segment_map_w; /*!< segment map width */
  int segment_map_h; /*!< segment map height */
  /**@}*/

  /*!
   * Holds the total number of corner points detected in the source frame.
   */
  int num_src_corners;

  /*!
   * Holds the x and y co-ordinates of the corner points detected in the source
   * frame. src_corners[i] holds the x co-ordinate and src_corners[i+1] holds
   * the y co-ordinate of the ith corner point detected.
   */
  int src_corners[2 * MAX_CORNERS];
} GlobalMotionInfo;

/*!
 * \brief Initial frame dimensions
 *
 * Tracks the frame dimensions using which:
 *  - Frame buffers (like altref and util frame buffers) were allocated
 *  - Motion estimation related initializations were done
 * This structure is helpful to reallocate / reinitialize the above when there
 * is a change in frame dimensions.
 */
typedef struct {
  int width;  /*!< initial width */
  int height; /*!< initial height */
} InitialDimensions;

/*!
 * \brief Flags related to interpolation filter search
 */
typedef struct {
  /*!
   * Stores the default value of skip flag depending on chroma format
   * Set as 1 for monochrome and 3 for other color formats
   */
  int default_interp_skip_flags;
  /*!
   * Filter mask to allow certain interp_filter type.
   */
  uint16_t interp_filter_search_mask;
} InterpSearchFlags;

/*!
 * \brief Parameters for motion vector search process
 */
typedef struct {
  /*!
   * Largest MV component used in a frame.
   * The value from the previous frame is used to set the full pixel search
   * range for the current frame.
   */
  int max_mv_magnitude;
  /*!
   * Parameter indicating initial search window to be used in full-pixel search.
   * Range [0, MAX_MVSEARCH_STEPS-2]. Lower value indicates larger window.
   */
  int mv_step_param;
  /*!
   * Pointer to sub-pixel search function.
   * In encoder: av1_find_best_sub_pixel_tree
   *             av1_find_best_sub_pixel_tree_pruned
   *             av1_find_best_sub_pixel_tree_pruned_more
   *             av1_find_best_sub_pixel_tree_pruned_evenmore
   * In MV unit test: av1_return_max_sub_pixel_mv
   *                  av1_return_min_sub_pixel_mv
   */
  fractional_mv_step_fp *find_fractional_mv_step;
  /*!
   * Search site configuration for full-pel MV search.
   * search_site_cfg[SS_CFG_SRC]: Used in tpl, rd/non-rd inter mode loop, simple
   * motion search. search_site_cfg[SS_CFG_LOOKAHEAD]: Used in intraBC, temporal
   * filter search_site_cfg[SS_CFG_FPF]: Used during first pass and lookahead
   */
  search_site_config search_site_cfg[SS_CFG_TOTAL];
} MotionVectorSearchParams;

/*!
 * \brief Refresh frame flags for different type of frames.
 *
 * If the refresh flag is true for a particular reference frame, after the
 * current frame is encoded, the reference frame gets refreshed (updated) to
 * be the current frame. Note: Usually at most one flag will be set to true at
 * a time. But, for key-frames, all flags are set to true at once.
 */
typedef struct {
  bool golden_frame;  /*!< Refresh flag for golden frame */
  bool bwd_ref_frame; /*!< Refresh flag for bwd-ref frame */
  bool alt_ref_frame; /*!< Refresh flag for alt-ref frame */
} RefreshFrameFlagsInfo;

/*!
 * \brief Desired dimensions for an externally triggered resize.
 *
 * When resize is triggered externally, the desired dimensions are stored in
 * this struct until used in the next frame to be coded. These values are
 * effective only for one frame and are reset after they are used.
 */
typedef struct {
  int width;  /*!< Desired resized width */
  int height; /*!< Desired resized height */
} ResizePendingParams;

/*!
 * \brief Refrence frame distance related variables.
 */
typedef struct {
  /*!
   * True relative distance of reference frames w.r.t. the current frame.
   */
  int ref_relative_dist[INTER_REFS_PER_FRAME];
  /*!
   * The nearest reference w.r.t. current frame in the past.
   */
  int8_t nearest_past_ref;
  /*!
   * The nearest reference w.r.t. current frame in the future.
   */
  int8_t nearest_future_ref;
} RefFrameDistanceInfo;

/*!
 * \brief Parameters used for winner mode processing.
 *
 * This is a basic two pass approach: in the first pass, we reduce the number of
 * transform searches based on some thresholds during the rdopt process to find
 * the  "winner mode". In the second pass, we perform a more through tx search
 * on the winner mode.
 * There are some arrays in the struct, and their indices are used in the
 * following manner:
 * Index 0: Default mode evaluation, Winner mode processing is not applicable
 * (Eg : IntraBc).
 * Index 1: Mode evaluation.
 * Index 2: Winner mode evaluation
 * Index 1 and 2 are only used when the respective speed feature is on.
 */
typedef struct {
  /*!
   * Threshold to determine the best number of transform coefficients to keep
   * using trellis optimization.
   * Corresponds to enable_winner_mode_for_coeff_opt speed feature.
   */
  unsigned int coeff_opt_dist_threshold[MODE_EVAL_TYPES];

  /*!
   * Threshold to determine if trellis optimization is to be enabled
   * based on SATD.
   * Corresponds to enable_winner_mode_for_coeff_opt speed feature.
   */
  unsigned int coeff_opt_satd_threshold[MODE_EVAL_TYPES];

  /*!
   * Determines the tx size search method during rdopt.
   * Corresponds to enable_winner_mode_for_tx_size_srch speed feature.
   */
  TX_SIZE_SEARCH_METHOD tx_size_search_methods[MODE_EVAL_TYPES];

  /*!
   * Controls how often we should approximate prediction error with tx
   * coefficients. If it's 0, then never. If 1, then it's during the tx_type
   * search only. If 2, then always.
   * Corresponds to tx_domain_dist_level speed feature.
   */
  unsigned int use_transform_domain_distortion[MODE_EVAL_TYPES];

  /*!
   * Threshold to approximate pixel domain distortion with transform domain
   * distortion. This is only used if use_txform_domain_distortion is on.
   * Corresponds to enable_winner_mode_for_use_tx_domain_dist speed feature.
   */
  unsigned int tx_domain_dist_threshold[MODE_EVAL_TYPES];

  /*!
   * Controls how often we should try to skip the transform process based on
   * result from dct.
   * Corresponds to use_skip_flag_prediction speed feature.
   */
  unsigned int skip_txfm_level[MODE_EVAL_TYPES];
} WinnerModeParams;

/*!
 * \brief Frame refresh flags set by the external interface.
 *
 * Flags set by external interface to determine which reference buffers are
 * refreshed by this frame. When set, the encoder will update the particular
 * reference frame buffer with the contents of the current frame.
 */
typedef struct {
  bool last_frame;     /*!< Refresh flag for last frame */
  bool golden_frame;   /*!< Refresh flag for golden frame */
  bool bwd_ref_frame;  /*!< Refresh flag for bwd-ref frame */
  bool alt2_ref_frame; /*!< Refresh flag for alt2-ref frame */
  bool alt_ref_frame;  /*!< Refresh flag for alt-ref frame */
  /*!
   * Flag indicating if the update of refresh frame flags is pending.
   */
  bool update_pending;
} ExtRefreshFrameFlagsInfo;

/*!
 * \brief Flags signalled by the external interface at frame level.
 */
typedef struct {
  /*!
   * Bit mask to disable certain reference frame types.
   */
  int ref_frame_flags;

  /*!
   * Frame refresh flags set by the external interface.
   */
  ExtRefreshFrameFlagsInfo refresh_frame;

  /*!
   * Flag to enable the update of frame contexts at the end of a frame decode.
   */
  bool refresh_frame_context;

  /*!
   * Flag to indicate that update of refresh_frame_context from external
   * interface is pending.
   */
  bool refresh_frame_context_pending;

  /*!
   * Flag to enable temporal MV prediction.
   */
  bool use_ref_frame_mvs;

  /*!
   * Indicates whether the current frame is to be coded as error resilient.
   */
  bool use_error_resilient;

  /*!
   * Indicates whether the current frame is to be coded as s-frame.
   */
  bool use_s_frame;

  /*!
   * Indicates whether the current frame's primary_ref_frame is set to
   * PRIMARY_REF_NONE.
   */
  bool use_primary_ref_none;
} ExternalFlags;

/*!\cond */

typedef struct {
  int arf_stack[FRAME_BUFFERS];
  int arf_stack_size;
  int lst_stack[FRAME_BUFFERS];
  int lst_stack_size;
  int gld_stack[FRAME_BUFFERS];
  int gld_stack_size;
} RefBufferStack;

typedef struct {
  // Some misc info
  int high_prec;
  int q;
  int order;

  // MV counters
  int inter_count;
  int intra_count;
  int default_mvs;
  int mv_joint_count[4];
  int last_bit_zero;
  int last_bit_nonzero;

  // Keep track of the rates
  int total_mv_rate;
  int hp_total_mv_rate;
  int lp_total_mv_rate;

  // Texture info
  int horz_text;
  int vert_text;
  int diag_text;

  // Whether the current struct contains valid data
  int valid;
} MV_STATS;

typedef struct {
  int frame_width;
  int frame_height;
  int mi_rows;
  int mi_cols;
  int mb_rows;
  int mb_cols;
  int num_mbs;
  aom_bit_depth_t bit_depth;
  int subsampling_x;
  int subsampling_y;
} FRAME_INFO;

/*!\endcond */

/*!
 * \brief Segmentation related information for the current frame.
 */
typedef struct {
  /*!
   * 3-bit number containing the segment affiliation for each 4x4 block in the
   * frame. map[y * stride + x] contains the segment id of the 4x4 block at
   * (x,y) position.
   */
  uint8_t *map;
  /*!
   * Flag to indicate if current frame has lossless segments or not.
   * 1: frame has at least one lossless segment.
   * 0: frame has no lossless segments.
   */
  bool has_lossless_segment;
} EncSegmentationInfo;

/*!
 * \brief Frame time stamps.
 */
typedef struct {
  /*!
   * Start time stamp of the previous frame
   */
  int64_t prev_start_seen;
  /*!
   * End time stamp of the previous frame
   */
  int64_t prev_end_seen;
  /*!
   * Start time stamp of the first frame
   */
  int64_t first_ever;
} TimeStamps;

/*!
 * \brief Top level encoder structure.
 */
typedef struct AV1_COMP {
  /*!
   * Quantization and dequantization parameters for internal quantizer setup
   * in the encoder.
   */
  EncQuantDequantParams enc_quant_dequant_params;

  /*!
   * Structure holding thread specific variables.
   */
  ThreadData td;

  /*!
   * Statistics collected at frame level.
   */
  FRAME_COUNTS counts;

  /*!
   * Holds buffer storing mode information at 4x4/8x8 level.
   */
  MBMIExtFrameBufferInfo mbmi_ext_info;

  /*!
   * Buffer holding the transform block related information.
   * coeff_buffer_base[i] stores the transform block related information of the
   * ith superblock in raster scan order.
   */
  CB_COEFF_BUFFER *coeff_buffer_base;

  /*!
   * Structure holding variables common to encoder and decoder.
   */
  AV1_COMMON common;

  /*!
   * Encoder configuration related parameters.
   */
  AV1EncoderConfig oxcf;

  /*!
   * Look-ahead context.
   */
  struct lookahead_ctx *lookahead;

  /*!
   * When set, this flag indicates that the current frame is a forward keyframe.
   */
  int no_show_kf;

  /*!
   * Stores the trellis optimization type at segment level.
   * optimize_seg_arr[i] stores the trellis opt type for ith segment.
   */
  TRELLIS_OPT_TYPE optimize_seg_arr[MAX_SEGMENTS];

  /*!
   * Pointer to the frame buffer holding the source frame to be used during the
   * current stage of encoding. It can be the raw input, temporally filtered
   * input or scaled input.
   */
  YV12_BUFFER_CONFIG *source;

  /*!
   * Pointer to the frame buffer holding the last raw source frame.
   * NULL for first frame and alt_ref frames.
   */
  YV12_BUFFER_CONFIG *last_source;

  /*!
   * Pointer to the frame buffer holding the unscaled source frame.
   * It can be either the raw input or temporally filtered input.
   */
  YV12_BUFFER_CONFIG *unscaled_source;

  /*!
   * Frame buffer holding the resized source frame (cropping / superres).
   */
  YV12_BUFFER_CONFIG scaled_source;

  /*!
   * Pointer to the frame buffer holding the unscaled last source frame.
   */
  YV12_BUFFER_CONFIG *unscaled_last_source;

  /*!
   * Frame buffer holding the resized last source frame.
   */
  YV12_BUFFER_CONFIG scaled_last_source;

  /*!
   * Pointer to the original source frame. This is used to determine if the
   * content is screen.
   */
  YV12_BUFFER_CONFIG *unfiltered_source;

  /*!
   * Parameters related to tpl.
   */
  TplParams tpl_data;

  /*!
   * For a still frame, this flag is set to 1 to skip partition search.
   */
  int partition_search_skippable_frame;

  /*!
   * Variables related to forcing integer mv decisions for the current frame.
   */
  ForceIntegerMVInfo force_intpel_info;

  /*!
   * Pointer to the buffer holding the scaled reference frames.
   * scaled_ref_buf[i] holds the scaled reference frame of type i.
   */
  RefCntBuffer *scaled_ref_buf[INTER_REFS_PER_FRAME];

  /*!
   * Pointer to the buffer holding the last show frame.
   */
  RefCntBuffer *last_show_frame_buf;

  /*!
   * Refresh frame flags for golden, bwd-ref and alt-ref frames.
   */
  RefreshFrameFlagsInfo refresh_frame;

  /*!
   * For each type of reference frame, this contains the index of a reference
   * frame buffer for a reference frame of the same type.  We use this to
   * choose our primary reference frame (which is the most recent reference
   * frame of the same type as the current frame).
   */
  int fb_of_context_type[REF_FRAMES];

  /*!
   * Flags signalled by the external interface at frame level.
   */
  ExternalFlags ext_flags;

  /*!
   * Temporary frame buffer used to store the non-loop filtered reconstructed
   * frame during the search of loop filter level.
   */
  YV12_BUFFER_CONFIG last_frame_uf;

  /*!
   * Temporary frame buffer used to store the loop restored frame during loop
   * restoration search.
   */
  YV12_BUFFER_CONFIG trial_frame_rst;

  /*!
   * Ambient reconstruction err target for force key frames.
   */
  int64_t ambient_err;

  /*!
   * Parameters related to rate distortion optimization.
   */
  RD_OPT rd;

  /*!
   * Temporary coding context used to save and restore when encoding with and
   * without super-resolution.
   */
  CODING_CONTEXT coding_context;

  /*!
   * Parameters related to global motion search.
   */
  GlobalMotionInfo gm_info;

  /*!
   * Parameters related to winner mode processing.
   */
  WinnerModeParams winner_mode_params;

  /*!
   * Frame time stamps.
   */
  TimeStamps time_stamps;

  /*!
   * Rate control related parameters.
   */
  RATE_CONTROL rc;

  /*!
   * Frame rate of the video.
   */
  double framerate;

  /*!
   * Pointer to internal utility functions that manipulate aom_codec_* data
   * structures.
   */
  struct aom_codec_pkt_list *output_pkt_list;

  /*!
   * Bitmask indicating which reference buffers may be referenced by this frame.
   */
  int ref_frame_flags;

  /*!
   * speed is passed as a per-frame parameter into the encoder.
   */
  int speed;

  /*!
   * sf contains fine-grained config set internally based on speed.
   */
  SPEED_FEATURES sf;

  /*!
   * Parameters for motion vector search process.
   */
  MotionVectorSearchParams mv_search_params;

  /*!
   * When set, indicates that all reference frames are forward references,
   * i.e., all the reference frames are output before the current frame.
   */
  int all_one_sided_refs;

  /*!
   * Segmentation related information for current frame.
   */
  EncSegmentationInfo enc_seg;

  /*!
   * Parameters related to cyclic refresh aq-mode.
   */
  CYCLIC_REFRESH *cyclic_refresh;
  /*!
   * Parameters related to active map. Active maps indicate
   * if there is any activity on a 4x4 block basis.
   */
  ActiveMap active_map;

  /*!
   * Function pointers to variants of sse/sad/variance computation functions.
   * fn_ptr[i] indicates the list of function pointers corresponding to block
   * size i.
   */
  aom_variance_fn_ptr_t fn_ptr[BLOCK_SIZES_ALL];

  /*!
   * Information related to two pass encoding.
   */
  TWO_PASS twopass;

  /*!
   * Information related to a gf group.
   */
  GF_GROUP gf_group;

  /*!
   * To control the reference frame buffer and selection.
   */
  RefBufferStack ref_buffer_stack;

  /*!
   * Frame buffer holding the temporally filtered source frame. It can be KEY
   * frame or ARF frame.
   */
  YV12_BUFFER_CONFIG alt_ref_buffer;

  /*!
   * Tell if OVERLAY frame shows existing alt_ref frame.
   */
  int show_existing_alt_ref;

#if CONFIG_INTERNAL_STATS
  /*!\cond */
  uint64_t time_receive_data;
  uint64_t time_compress_data;

  unsigned int mode_chosen_counts[MAX_MODES];

  int count;
  uint64_t total_sq_error;
  uint64_t total_samples;
  ImageStat psnr;

  double total_blockiness;
  double worst_blockiness;

  int bytes;
  double summed_quality;
  double summed_weights;
  unsigned int tot_recode_hits;
  double worst_ssim;

  ImageStat fastssim;
  ImageStat psnrhvs;

  int b_calculate_blockiness;
  int b_calculate_consistency;

  double total_inconsistency;
  double worst_consistency;
  Ssimv *ssim_vars;
  Metrics metrics;
  /*!\endcond */
#endif

  /*!
   * Calculates PSNR on each frame when set to 1.
   */
  int b_calculate_psnr;

#if CONFIG_SPEED_STATS
  /*!
   * For debugging: number of transform searches we have performed.
   */
  unsigned int tx_search_count;
#endif  // CONFIG_SPEED_STATS

  /*!
   * When set, indicates that the frame is droppable, i.e., this frame
   * does not update any reference buffers.
   */
  int droppable;

  /*!
   * Stores the frame parameters during encoder initialization.
   */
  FRAME_INFO frame_info;

  /*!
   * Structure to store the dimensions of current frame.
   */
  InitialDimensions initial_dimensions;

  /*!
   * Number of MBs in the full-size frame; to be used to
   * normalize the firstpass stats. This will differ from the
   * number of MBs in the current frame when the frame is
   * scaled.
   */
  int initial_mbs;

  /*!
   * Resize related parameters.
   */
  ResizePendingParams resize_pending_params;

  /*!
   * Pointer to struct holding adaptive data/contexts/models for the tile during
   * encoding.
   */
  TileDataEnc *tile_data;
  /*!
   * Number of tiles for which memory has been allocated for tile_data.
   */
  int allocated_tiles;

  /*!
   * Structure to store the palette token related information.
   */
  TokenInfo token_info;

  /*!
   * Sequence parameters have been transmitted already and locked
   * or not. Once locked av1_change_config cannot change the seq
   * parameters.
   */
  int seq_params_locked;

  /*!
   * VARIANCE_AQ segment map refresh.
   */
  int vaq_refresh;

  /*!
   * Thresholds for variance based partitioning.
   */
  VarBasedPartitionInfo vbp_info;

  /*!
   * Probabilities for pruning of various AV1 tools.
   */
  FrameProbInfo frame_probs;

  /*!
   * Multi-threading parameters.
   */
  MultiThreadInfo mt_info;

  /*!
   * Specifies the frame to be output. It is valid only if show_existing_frame
   * is 1. When show_existing_frame is 0, existing_fb_idx_to_show is set to
   * INVALID_IDX.
   */
  int existing_fb_idx_to_show;

  /*!
   * When set, indicates that internal ARFs are enabled.
   */
  int internal_altref_allowed;

  /*!
   * A flag to indicate if intrabc is ever used in current frame.
   */
  int intrabc_used;

  /*!
   * Tables to calculate IntraBC MV cost.
   */
  IntraBCMVCosts dv_costs;

  /*!
   * Mark which ref frames can be skipped for encoding current frame during RDO.
   */
  int prune_ref_frame_mask;

  /*!
   * Loop Restoration context.
   */
  AV1LrStruct lr_ctxt;

  /*!
   * Pointer to list of tables with film grain parameters.
   */
  aom_film_grain_table_t *film_grain_table;

#if CONFIG_DENOISE
  /*!
   * Pointer to structure holding the denoised image buffers and the helper
   * noise models.
   */
  struct aom_denoise_and_model_t *denoise_and_model;
#endif

  /*!
   * Flags related to interpolation filter search.
   */
  InterpSearchFlags interp_search_flags;

  /*!
   * Set for screen contents or when screen content tools are enabled.
   */
  int is_screen_content_type;

#if CONFIG_COLLECT_PARTITION_STATS == 2
  PartitionStats partition_stats;
#endif

#if CONFIG_COLLECT_COMPONENT_TIMING
  /*!
   * component_time[] are initialized to zero while encoder starts.
   */
  uint64_t component_time[kTimingComponents];
  struct aom_usec_timer component_timer[kTimingComponents];
  /*!
   * frame_component_time[] are initialized to zero at beginning of each frame.
   */
  uint64_t frame_component_time[kTimingComponents];
#endif

  /*!
   * Parameters for AV1 bitstream levels.
   */
  AV1LevelParams level_params;

  /*!
   * Whether any no-zero delta_q was actually used.
   */
  int deltaq_used;

  /*!
   * Refrence frame distance related variables.
   */
  RefFrameDistanceInfo ref_frame_dist_info;

  /*!
   * Scaling factors used in the RD multiplier modulation.
   * TODO(sdeng): consider merge the following arrays.
   * tpl_rdmult_scaling_factors is a temporary buffer used to store the
   * intermediate scaling factors which are used in the calculation of
   * tpl_sb_rdmult_scaling_factors. tpl_rdmult_scaling_factors[i] stores the
   * intermediate scaling factor of the ith 16 x 16 block in raster scan order.
   */
  double *tpl_rdmult_scaling_factors;
  /*!
   * tpl_sb_rdmult_scaling_factors[i] stores the RD multiplier scaling factor of
   * the ith 16 x 16 block in raster scan order.
   */
  double *tpl_sb_rdmult_scaling_factors;
  /*!
   * ssim_rdmult_scaling_factors[i] stores the RD multiplier scaling factor of
   * the ith 16 x 16 block in raster scan order. This scaling factor is used for
   * RD multiplier modulation when SSIM tuning is enabled.
   */
  double *ssim_rdmult_scaling_factors;

#if CONFIG_TUNE_VMAF
  /*!
   * Parameters for VMAF tuning.
   */
  TuneVMAFInfo vmaf_info;
#endif

  /*!
   * Indicates whether to use SVC.
   */
  int use_svc;
  /*!
   * Parameters for scalable video coding.
   */
  SVC svc;

  /*!
   * Flag indicating whether look ahead processing (LAP) is enabled.
   */
  int lap_enabled;
  /*!
   * Indicates whether current processing stage is encode stage or LAP stage.
   */
  COMPRESSOR_STAGE compressor_stage;

  /*!
   * Some motion vector stats from the last encoded frame to help us decide what
   * precision to use to encode the current frame.
   */
  MV_STATS mv_stats;

  /*!
   * Frame type of the last frame. May be used in some heuristics for speeding
   * up the encoding.
   */
  FRAME_TYPE last_frame_type;

  /*!
   * Number of tile-groups.
   */
  int num_tg;

  /*!
   * Super-resolution mode currently being used by the encoder.
   * This may / may not be same as user-supplied mode in oxcf->superres_mode
   * (when we are recoding to try multiple options for example).
   */
  aom_superres_mode superres_mode;

  /*!
   * First pass related data.
   */
  FirstPassData firstpass_data;

  /*!
   * Temporal Noise Estimate
   */
  NOISE_ESTIMATE noise_estimate;

  /*!
   * Count on how many consecutive times a block uses small/zeromv for encoding
   * in a scale of 8x8 block.
   */
  uint8_t *consec_zero_mv;
} AV1_COMP;

/*!\cond */

typedef struct EncodeFrameInput {
  YV12_BUFFER_CONFIG *source;
  YV12_BUFFER_CONFIG *last_source;
  int64_t ts_duration;
} EncodeFrameInput;

// EncodeFrameParams contains per-frame encoding parameters decided upon by
// av1_encode_strategy() and passed down to av1_encode()
struct EncodeFrameParams {
  int error_resilient_mode;
  FRAME_TYPE frame_type;
  int primary_ref_frame;
  int order_offset;
  int show_frame;
  int refresh_frame_flags;

  int show_existing_frame;
  int existing_fb_idx_to_show;

  // Bitmask of which reference buffers may be referenced by this frame
  int ref_frame_flags;

  // Reference buffer assignment for this frame.
  int remapped_ref_idx[REF_FRAMES];

  // Flags which determine which reference buffers are refreshed by this frame.
  RefreshFrameFlagsInfo refresh_frame;

  // Speed level to use for this frame: Bigger number means faster.
  int speed;
};
typedef struct EncodeFrameParams EncodeFrameParams;

// EncodeFrameResults contains information about the result of encoding a
// single frame
typedef struct {
  size_t size;  // Size of resulting bitstream
} EncodeFrameResults;

// Must not be called more than once.
void av1_initialize_enc(void);

struct AV1_COMP *av1_create_compressor(AV1EncoderConfig *oxcf,
                                       BufferPool *const pool,
                                       FIRSTPASS_STATS *frame_stats_buf,
                                       COMPRESSOR_STAGE stage,
                                       int num_lap_buffers,
                                       int lap_lag_in_frames,
                                       STATS_BUFFER_CTX *stats_buf_context);
void av1_remove_compressor(AV1_COMP *cpi);

void av1_change_config(AV1_COMP *cpi, const AV1EncoderConfig *oxcf);

void av1_check_initial_width(AV1_COMP *cpi, int use_highbitdepth,
                             int subsampling_x, int subsampling_y);

void av1_init_seq_coding_tools(SequenceHeader *seq, AV1_COMMON *cm,
                               const AV1EncoderConfig *oxcf, int use_svc);

/*!\endcond */

/*!\brief Obtain the raw frame data
 *
 * \ingroup high_level_algo
 * This function receives the raw frame data from input.
 *
 * \param[in]    cpi            Top-level encoder structure
 * \param[in]    frame_flags    Flags to decide how to encoding the frame
 * \param[in]    sd             Contain raw frame data
 * \param[in]    time_stamp     Time stamp of the frame
 * \param[in]    end_time_stamp End time stamp
 *
 * \return Returns a value to indicate if the frame data is received
 * successfully.
 * \note The caller can assume that a copy of this frame is made and not just a
 * copy of the pointer.
 */
int av1_receive_raw_frame(AV1_COMP *cpi, aom_enc_frame_flags_t frame_flags,
                          YV12_BUFFER_CONFIG *sd, int64_t time_stamp,
                          int64_t end_time_stamp);

/*!\brief Encode a frame
 *
 * \ingroup high_level_algo
 * \callgraph
 * \callergraph
 * This function encodes the raw frame data, and outputs the frame bit stream
 * to the designated buffer. The caller should use the output parameters
 * *time_stamp and *time_end only when this function returns AOM_CODEC_OK.
 *
 * \param[in]    cpi         Top-level encoder structure
 * \param[in]    frame_flags Flags to decide how to encoding the frame
 * \param[in]    size        Bitstream size
 * \param[in]    dest        Bitstream output
 * \param[out]   time_stamp  Time stamp of the frame
 * \param[out]   time_end    Time end
 * \param[in]    flush       Decide to encode one frame or the rest of frames
 * \param[in]    timebase    Time base used
 *
 * \return Returns a value to indicate if the encoding is done successfully.
 * \retval #AOM_CODEC_OK
 * \retval -1
 *     No frame encoded; more input is required.
 * \retval #AOM_CODEC_ERROR
 */
int av1_get_compressed_data(AV1_COMP *cpi, unsigned int *frame_flags,
                            size_t *size, uint8_t *dest, int64_t *time_stamp,
                            int64_t *time_end, int flush,
                            const aom_rational64_t *timebase);

/*!\brief Run 1-pass/2-pass encoding
 *
 * \ingroup high_level_algo
 * \callgraph
 * \callergraph
 */
int av1_encode(AV1_COMP *const cpi, uint8_t *const dest,
               const EncodeFrameInput *const frame_input,
               const EncodeFrameParams *const frame_params,
               EncodeFrameResults *const frame_results);

/*!\cond */
int av1_get_preview_raw_frame(AV1_COMP *cpi, YV12_BUFFER_CONFIG *dest);

int av1_get_last_show_frame(AV1_COMP *cpi, YV12_BUFFER_CONFIG *frame);

aom_codec_err_t av1_copy_new_frame_enc(AV1_COMMON *cm,
                                       YV12_BUFFER_CONFIG *new_frame,
                                       YV12_BUFFER_CONFIG *sd);

int av1_use_as_reference(int *ext_ref_frame_flags, int ref_frame_flags);

int av1_copy_reference_enc(AV1_COMP *cpi, int idx, YV12_BUFFER_CONFIG *sd);

int av1_set_reference_enc(AV1_COMP *cpi, int idx, YV12_BUFFER_CONFIG *sd);

int av1_set_size_literal(AV1_COMP *cpi, int width, int height);

void av1_set_frame_size(AV1_COMP *cpi, int width, int height);

int av1_set_active_map(AV1_COMP *cpi, unsigned char *map, int rows, int cols);

int av1_get_active_map(AV1_COMP *cpi, unsigned char *map, int rows, int cols);

int av1_set_internal_size(AV1EncoderConfig *const oxcf,
                          ResizePendingParams *resize_pending_params,
                          AOM_SCALING horiz_mode, AOM_SCALING vert_mode);

int av1_get_quantizer(struct AV1_COMP *cpi);

int av1_convert_sect5obus_to_annexb(uint8_t *buffer, size_t *input_size);

// Set screen content options.
// This function estimates whether to use screen content tools, by counting
// the portion of blocks that have few luma colors.
// Modifies:
//   cpi->commom.allow_screen_content_tools
//   cpi->common.allow_intrabc
// However, the estimation is not accurate and may misclassify videos.
// A slower but more accurate approach that determines whether to use screen
// content tools is employed later. See determine_sc_tools_with_encoding().
void av1_set_screen_content_options(const struct AV1_COMP *cpi,
                                    FeatureFlags *features);

// TODO(jingning): Move these functions as primitive members for the new cpi
// class.
static INLINE void stack_push(int *stack, int *stack_size, int item) {
  for (int i = *stack_size - 1; i >= 0; --i) stack[i + 1] = stack[i];
  stack[0] = item;
  ++*stack_size;
}

static INLINE int stack_pop(int *stack, int *stack_size) {
  if (*stack_size <= 0) return -1;

  int item = stack[0];
  for (int i = 0; i < *stack_size; ++i) stack[i] = stack[i + 1];
  --*stack_size;

  return item;
}

static INLINE int stack_pop_end(int *stack, int *stack_size) {
  int item = stack[*stack_size - 1];
  stack[*stack_size - 1] = -1;
  --*stack_size;

  return item;
}

static INLINE void stack_reset(int *stack, int *stack_size) {
  for (int i = 0; i < *stack_size; ++i) stack[i] = INVALID_IDX;
  *stack_size = 0;
}

// av1 uses 10,000,000 ticks/second as time stamp
#define TICKS_PER_SEC 10000000LL

static INLINE int64_t
timebase_units_to_ticks(const aom_rational64_t *timestamp_ratio, int64_t n) {
  return n * timestamp_ratio->num / timestamp_ratio->den;
}

static INLINE int64_t
ticks_to_timebase_units(const aom_rational64_t *timestamp_ratio, int64_t n) {
  int64_t round = timestamp_ratio->num / 2;
  if (round > 0) --round;
  return (n * timestamp_ratio->den + round) / timestamp_ratio->num;
}

static INLINE int frame_is_kf_gf_arf(const AV1_COMP *cpi) {
  const GF_GROUP *const gf_group = &cpi->gf_group;
  const FRAME_UPDATE_TYPE update_type = gf_group->update_type[gf_group->index];

  return frame_is_intra_only(&cpi->common) || update_type == ARF_UPDATE ||
         update_type == GF_UPDATE;
}

// TODO(huisu@google.com, youzhou@microsoft.com): enable hash-me for HBD.
static INLINE int av1_use_hash_me(const AV1_COMP *const cpi) {
  return (cpi->common.features.allow_screen_content_tools &&
          cpi->common.features.allow_intrabc &&
          frame_is_intra_only(&cpi->common));
}

static INLINE const YV12_BUFFER_CONFIG *get_ref_frame_yv12_buf(
    const AV1_COMMON *const cm, MV_REFERENCE_FRAME ref_frame) {
  const RefCntBuffer *const buf = get_ref_frame_buf(cm, ref_frame);
  return buf != NULL ? &buf->buf : NULL;
}

static INLINE int enc_is_ref_frame_buf(const AV1_COMMON *const cm,
                                       const RefCntBuffer *const frame_buf) {
  MV_REFERENCE_FRAME ref_frame;
  for (ref_frame = LAST_FRAME; ref_frame <= ALTREF_FRAME; ++ref_frame) {
    const RefCntBuffer *const buf = get_ref_frame_buf(cm, ref_frame);
    if (buf == NULL) continue;
    if (frame_buf == buf) break;
  }
  return (ref_frame <= ALTREF_FRAME);
}

static INLINE void alloc_frame_mvs(AV1_COMMON *const cm, RefCntBuffer *buf) {
  assert(buf != NULL);
  ensure_mv_buffer(buf, cm);
  buf->width = cm->width;
  buf->height = cm->height;
}

// Get the allocated token size for a tile. It does the same calculation as in
// the frame token allocation.
static INLINE unsigned int allocated_tokens(TileInfo tile, int sb_size_log2,
                                            int num_planes) {
  int tile_mb_rows = (tile.mi_row_end - tile.mi_row_start + 2) >> 2;
  int tile_mb_cols = (tile.mi_col_end - tile.mi_col_start + 2) >> 2;

  return get_token_alloc(tile_mb_rows, tile_mb_cols, sb_size_log2, num_planes);
}

static INLINE void get_start_tok(AV1_COMP *cpi, int tile_row, int tile_col,
                                 int mi_row, TokenExtra **tok, int sb_size_log2,
                                 int num_planes) {
  AV1_COMMON *const cm = &cpi->common;
  const int tile_cols = cm->tiles.cols;
  TileDataEnc *this_tile = &cpi->tile_data[tile_row * tile_cols + tile_col];
  const TileInfo *const tile_info = &this_tile->tile_info;

  const int tile_mb_cols =
      (tile_info->mi_col_end - tile_info->mi_col_start + 2) >> 2;
  const int tile_mb_row = (mi_row - tile_info->mi_row_start + 2) >> 2;

  *tok = cpi->token_info.tile_tok[tile_row][tile_col] +
         get_token_alloc(tile_mb_row, tile_mb_cols, sb_size_log2, num_planes);
}

void av1_apply_encoding_flags(AV1_COMP *cpi, aom_enc_frame_flags_t flags);

#define ALT_MIN_LAG 3
static INLINE int is_altref_enabled(int lag_in_frames, bool enable_auto_arf) {
  return lag_in_frames >= ALT_MIN_LAG && enable_auto_arf;
}

// Check if statistics generation stage
static INLINE int is_stat_generation_stage(const AV1_COMP *const cpi) {
  assert(IMPLIES(cpi->compressor_stage == LAP_STAGE,
                 cpi->oxcf.pass == 0 && cpi->lap_enabled));
  return (cpi->oxcf.pass == 1 || (cpi->compressor_stage == LAP_STAGE));
}
// Check if statistics consumption stage
static INLINE int is_stat_consumption_stage_twopass(const AV1_COMP *const cpi) {
  return (cpi->oxcf.pass == 2);
}

// Check if statistics consumption stage
static INLINE int is_stat_consumption_stage(const AV1_COMP *const cpi) {
  return (is_stat_consumption_stage_twopass(cpi) ||
          (cpi->oxcf.pass == 0 && (cpi->compressor_stage == ENCODE_STAGE) &&
           cpi->lap_enabled));
}

// Check if the current stage has statistics
static INLINE int has_no_stats_stage(const AV1_COMP *const cpi) {
  assert(IMPLIES(!cpi->lap_enabled, cpi->compressor_stage == ENCODE_STAGE));
  return (cpi->oxcf.pass == 0 && !cpi->lap_enabled);
}

// Function return size of frame stats buffer
static INLINE int get_stats_buf_size(int num_lap_buffer, int num_lag_buffer) {
  /* if lookahead is enabled return num_lap_buffers else num_lag_buffers */
  return (num_lap_buffer > 0 ? num_lap_buffer + 1 : num_lag_buffer);
}

// TODO(zoeliu): To set up cpi->oxcf.gf_cfg.enable_auto_brf

static INLINE void set_ref_ptrs(const AV1_COMMON *cm, MACROBLOCKD *xd,
                                MV_REFERENCE_FRAME ref0,
                                MV_REFERENCE_FRAME ref1) {
  xd->block_ref_scale_factors[0] =
      get_ref_scale_factors_const(cm, ref0 >= LAST_FRAME ? ref0 : 1);
  xd->block_ref_scale_factors[1] =
      get_ref_scale_factors_const(cm, ref1 >= LAST_FRAME ? ref1 : 1);
}

static INLINE int get_chessboard_index(int frame_index) {
  return frame_index & 0x1;
}

static INLINE const int *cond_cost_list_const(const struct AV1_COMP *cpi,
                                              const int *cost_list) {
  const int use_cost_list = cpi->sf.mv_sf.subpel_search_method != SUBPEL_TREE &&
                            cpi->sf.mv_sf.use_fullpel_costlist;
  return use_cost_list ? cost_list : NULL;
}

static INLINE int *cond_cost_list(const struct AV1_COMP *cpi, int *cost_list) {
  const int use_cost_list = cpi->sf.mv_sf.subpel_search_method != SUBPEL_TREE &&
                            cpi->sf.mv_sf.use_fullpel_costlist;
  return use_cost_list ? cost_list : NULL;
}

// Compression ratio of current frame.
double av1_get_compression_ratio(const AV1_COMMON *const cm,
                                 size_t encoded_frame_size);

void av1_new_framerate(AV1_COMP *cpi, double framerate);

void av1_setup_frame_size(AV1_COMP *cpi);

#define LAYER_IDS_TO_IDX(sl, tl, num_tl) ((sl) * (num_tl) + (tl))

// Returns 1 if a frame is scaled and 0 otherwise.
static INLINE int av1_resize_scaled(const AV1_COMMON *cm) {
  return !(cm->superres_upscaled_width == cm->render_width &&
           cm->superres_upscaled_height == cm->render_height);
}

static INLINE int av1_frame_scaled(const AV1_COMMON *cm) {
  return !av1_superres_scaled(cm) && av1_resize_scaled(cm);
}

// Don't allow a show_existing_frame to coincide with an error resilient
// frame. An exception can be made for a forward keyframe since it has no
// previous dependencies.
static INLINE int encode_show_existing_frame(const AV1_COMMON *cm) {
  return cm->show_existing_frame && (!cm->features.error_resilient_mode ||
                                     cm->current_frame.frame_type == KEY_FRAME);
}

// Get index into the 'cpi->mbmi_ext_info.frame_base' array for the given
// 'mi_row' and 'mi_col'.
static INLINE int get_mi_ext_idx(const int mi_row, const int mi_col,
                                 const BLOCK_SIZE mi_alloc_bsize,
                                 const int mbmi_ext_stride) {
  const int mi_ext_size_1d = mi_size_wide[mi_alloc_bsize];
  const int mi_ext_row = mi_row / mi_ext_size_1d;
  const int mi_ext_col = mi_col / mi_ext_size_1d;
  return mi_ext_row * mbmi_ext_stride + mi_ext_col;
}

// Lighter version of set_offsets that only sets the mode info
// pointers.
static INLINE void set_mode_info_offsets(
    const CommonModeInfoParams *const mi_params,
    const MBMIExtFrameBufferInfo *const mbmi_ext_info, MACROBLOCK *const x,
    MACROBLOCKD *const xd, int mi_row, int mi_col) {
  set_mi_offsets(mi_params, xd, mi_row, mi_col);
  const int ext_idx = get_mi_ext_idx(mi_row, mi_col, mi_params->mi_alloc_bsize,
                                     mbmi_ext_info->stride);
  x->mbmi_ext_frame = mbmi_ext_info->frame_base + ext_idx;
}

// Check to see if the given partition size is allowed for a specified number
// of mi block rows and columns remaining in the image.
// If not then return the largest allowed partition size
static INLINE BLOCK_SIZE find_partition_size(BLOCK_SIZE bsize, int rows_left,
                                             int cols_left, int *bh, int *bw) {
  int int_size = (int)bsize;
  if (rows_left <= 0 || cols_left <= 0) {
    return AOMMIN(bsize, BLOCK_8X8);
  } else {
    for (; int_size > 0; int_size -= 3) {
      *bh = mi_size_high[int_size];
      *bw = mi_size_wide[int_size];
      if ((*bh <= rows_left) && (*bw <= cols_left)) {
        break;
      }
    }
  }
  return (BLOCK_SIZE)int_size;
}

static const uint8_t av1_ref_frame_flag_list[REF_FRAMES] = { 0,
                                                             AOM_LAST_FLAG,
                                                             AOM_LAST2_FLAG,
                                                             AOM_LAST3_FLAG,
                                                             AOM_GOLD_FLAG,
                                                             AOM_BWD_FLAG,
                                                             AOM_ALT2_FLAG,
                                                             AOM_ALT_FLAG };

// When more than 'max_allowed_refs' are available, we reduce the number of
// reference frames one at a time based on this order.
static const MV_REFERENCE_FRAME disable_order[] = {
  LAST3_FRAME,
  LAST2_FRAME,
  ALTREF2_FRAME,
  GOLDEN_FRAME,
};

static INLINE int get_max_allowed_ref_frames(
    int selective_ref_frame, unsigned int max_reference_frames) {
  const unsigned int max_allowed_refs_for_given_speed =
      (selective_ref_frame >= 3) ? INTER_REFS_PER_FRAME - 1
                                 : INTER_REFS_PER_FRAME;
  return AOMMIN(max_allowed_refs_for_given_speed, max_reference_frames);
}

static const MV_REFERENCE_FRAME
    ref_frame_priority_order[INTER_REFS_PER_FRAME] = {
      LAST_FRAME,    ALTREF_FRAME, BWDREF_FRAME, GOLDEN_FRAME,
      ALTREF2_FRAME, LAST2_FRAME,  LAST3_FRAME,
    };

static INLINE int get_ref_frame_flags(const SPEED_FEATURES *const sf,
                                      const YV12_BUFFER_CONFIG **ref_frames,
                                      const int ext_ref_frame_flags) {
  // cpi->ext_flags.ref_frame_flags allows certain reference types to be
  // disabled by the external interface.  These are set by
  // av1_apply_encoding_flags(). Start with what the external interface allows,
  // then suppress any reference types which we have found to be duplicates.
  int flags = ext_ref_frame_flags;

  for (int i = 1; i < INTER_REFS_PER_FRAME; ++i) {
    const YV12_BUFFER_CONFIG *const this_ref = ref_frames[i];
    // If this_ref has appeared before, mark the corresponding ref frame as
    // invalid. For nonrd mode, only disable GOLDEN_FRAME if it's the same
    // as LAST_FRAME or ALTREF_FRAME (if ALTREF is being used in nonrd).
    int index = (sf->rt_sf.use_nonrd_pick_mode &&
                 ref_frame_priority_order[i] == GOLDEN_FRAME)
                    ? (1 + sf->rt_sf.use_nonrd_altref_frame)
                    : i;
    for (int j = 0; j < index; ++j) {
      if (this_ref == ref_frames[j]) {
        flags &= ~(1 << (ref_frame_priority_order[i] - 1));
        break;
      }
    }
  }
  return flags;
}

// Enforce the number of references for each arbitrary frame based on user
// options and speed.
static AOM_INLINE void enforce_max_ref_frames(AV1_COMP *cpi,
                                              int *ref_frame_flags) {
  MV_REFERENCE_FRAME ref_frame;
  int total_valid_refs = 0;

  for (ref_frame = LAST_FRAME; ref_frame <= ALTREF_FRAME; ++ref_frame) {
    if (*ref_frame_flags & av1_ref_frame_flag_list[ref_frame]) {
      total_valid_refs++;
    }
  }

  const int max_allowed_refs =
      get_max_allowed_ref_frames(cpi->sf.inter_sf.selective_ref_frame,
                                 cpi->oxcf.ref_frm_cfg.max_reference_frames);

  for (int i = 0; i < 4 && total_valid_refs > max_allowed_refs; ++i) {
    const MV_REFERENCE_FRAME ref_frame_to_disable = disable_order[i];

    if (!(*ref_frame_flags & av1_ref_frame_flag_list[ref_frame_to_disable])) {
      continue;
    }

    switch (ref_frame_to_disable) {
      case LAST3_FRAME: *ref_frame_flags &= ~AOM_LAST3_FLAG; break;
      case LAST2_FRAME: *ref_frame_flags &= ~AOM_LAST2_FLAG; break;
      case ALTREF2_FRAME: *ref_frame_flags &= ~AOM_ALT2_FLAG; break;
      case GOLDEN_FRAME: *ref_frame_flags &= ~AOM_GOLD_FLAG; break;
      default: assert(0);
    }
    --total_valid_refs;
  }
  assert(total_valid_refs <= max_allowed_refs);
}

// Returns a Sequence Header OBU stored in an aom_fixed_buf_t, or NULL upon
// failure. When a non-NULL aom_fixed_buf_t pointer is returned by this
// function, the memory must be freed by the caller. Both the buf member of the
// aom_fixed_buf_t, and the aom_fixed_buf_t pointer itself must be freed. Memory
// returned must be freed via call to free().
//
// Note: The OBU returned is in Low Overhead Bitstream Format. Specifically,
// the obu_has_size_field bit is set, and the buffer contains the obu_size
// field.
aom_fixed_buf_t *av1_get_global_headers(AV1_COMP *cpi);

#define MAX_GFUBOOST_FACTOR 10.0
#define MIN_GFUBOOST_FACTOR 4.0

static INLINE int is_frame_tpl_eligible(const GF_GROUP *const gf_group) {
  const FRAME_UPDATE_TYPE update_type = gf_group->update_type[gf_group->index];
  return update_type == ARF_UPDATE || update_type == GF_UPDATE ||
         update_type == KF_UPDATE;
}

// Get update type of the current frame.
static INLINE FRAME_UPDATE_TYPE
get_frame_update_type(const GF_GROUP *gf_group) {
  return gf_group->update_type[gf_group->index];
}

static INLINE int av1_pixels_to_mi(int pixels) {
  return ALIGN_POWER_OF_TWO(pixels, 3) >> MI_SIZE_LOG2;
}

static AOM_INLINE int is_psnr_calc_enabled(const AV1_COMP *cpi) {
  const AV1_COMMON *const cm = &cpi->common;

  return cpi->b_calculate_psnr && !is_stat_generation_stage(cpi) &&
         cm->show_frame;
}

#if CONFIG_COLLECT_PARTITION_STATS == 2
static INLINE void av1_print_partition_stats(PartitionStats *part_stats) {
  FILE *f = fopen("partition_stats.csv", "w");
  if (!f) {
    return;
  }

  fprintf(f, "bsize,redo,");
  for (int part = 0; part < EXT_PARTITION_TYPES; part++) {
    fprintf(f, "decision_%d,", part);
  }
  for (int part = 0; part < EXT_PARTITION_TYPES; part++) {
    fprintf(f, "attempt_%d,", part);
  }
  for (int part = 0; part < EXT_PARTITION_TYPES; part++) {
    fprintf(f, "time_%d,", part);
  }
  fprintf(f, "\n");

  const int bsizes[6] = { 128, 64, 32, 16, 8, 4 };

  for (int bsize_idx = 0; bsize_idx < 6; bsize_idx++) {
    fprintf(f, "%d,%d,", bsizes[bsize_idx], part_stats->partition_redo);
    for (int part = 0; part < EXT_PARTITION_TYPES; part++) {
      fprintf(f, "%d,", part_stats->partition_decisions[bsize_idx][part]);
    }
    for (int part = 0; part < EXT_PARTITION_TYPES; part++) {
      fprintf(f, "%d,", part_stats->partition_attempts[bsize_idx][part]);
    }
    for (int part = 0; part < EXT_PARTITION_TYPES; part++) {
      fprintf(f, "%ld,", part_stats->partition_times[bsize_idx][part]);
    }
    fprintf(f, "\n");
  }
  fclose(f);
}

static INLINE int av1_get_bsize_idx_for_part_stats(BLOCK_SIZE bsize) {
  assert(bsize == BLOCK_128X128 || bsize == BLOCK_64X64 ||
         bsize == BLOCK_32X32 || bsize == BLOCK_16X16 || bsize == BLOCK_8X8 ||
         bsize == BLOCK_4X4);
  switch (bsize) {
    case BLOCK_128X128: return 0;
    case BLOCK_64X64: return 1;
    case BLOCK_32X32: return 2;
    case BLOCK_16X16: return 3;
    case BLOCK_8X8: return 4;
    case BLOCK_4X4: return 5;
    default: assert(0 && "Invalid bsize for partition_stats."); return -1;
  }
}
#endif

#if CONFIG_COLLECT_COMPONENT_TIMING
static INLINE void start_timing(AV1_COMP *cpi, int component) {
  aom_usec_timer_start(&cpi->component_timer[component]);
}
static INLINE void end_timing(AV1_COMP *cpi, int component) {
  aom_usec_timer_mark(&cpi->component_timer[component]);
  cpi->frame_component_time[component] +=
      aom_usec_timer_elapsed(&cpi->component_timer[component]);
}
static INLINE char const *get_frame_type_enum(int type) {
  switch (type) {
    case 0: return "KEY_FRAME";
    case 1: return "INTER_FRAME";
    case 2: return "INTRA_ONLY_FRAME";
    case 3: return "S_FRAME";
    default: assert(0);
  }
  return "error";
}
#endif

/*!\endcond */

#ifdef __cplusplus
}  // extern "C"
#endif

#endif  // AOM_AV1_ENCODER_ENCODER_H_<|MERGE_RESOLUTION|>--- conflicted
+++ resolved
@@ -431,50 +431,6 @@
 
 /*!\cond */
 typedef struct {
-  // BUFFERING PARAMETERS
-  // Indicates the amount of data that will be buffered by the decoding
-  // application prior to beginning playback, and is expressed in units of
-  // time(milliseconds).
-  int64_t starting_buffer_level_ms;
-  // Indicates the amount of data that the encoder should try to maintain in the
-  // decoder's buffer, and is expressed in units of time(milliseconds).
-  int64_t optimal_buffer_level_ms;
-  // Indicates the maximum amount of data that may be buffered by the decoding
-  // application, and is expressed in units of time(milliseconds).
-  int64_t maximum_buffer_size_ms;
-
-  // Indicates the maximum allowed bitrate for any intra frame as % of bitrate
-  // target.
-  unsigned int max_intra_bitrate_pct;
-  // Indicates the maximum allowed bitrate for any inter frame as % of bitrate
-  // target.
-  unsigned int max_inter_bitrate_pct;
-  // Indicates the percentage of rate boost for golden frame in CBR mode.
-  unsigned int gf_cbr_boost_pct;
-  // min_cr / 100 indicates the target minimum compression ratio for each frame.
-  unsigned int min_cr;
-  // under_shoot_pct indicates the tolerance of the VBR algorithm to undershoot
-  // and is used as a trigger threshold for more agressive adaptation of Q. It's
-  // value can range from 0-100.
-  int under_shoot_pct;
-  // over_shoot_pct indicates the tolerance of the VBR algorithm to overshoot
-  // and is used as a trigger threshold for more agressive adaptation of Q. It's
-  // value can range from 0-1000.
-  int over_shoot_pct;
-  // Indicates the maximum qindex that can be used by the quantizer i.e. the
-  // worst quality qindex.
-  int worst_allowed_q;
-  // Indicates the minimum qindex that can be used by the quantizer i.e. the
-  // best quality qindex.
-  int best_allowed_q;
-  // Indicates the Constant/Constrained Quality level.
-  int cq_level;
-  // Indicates if the encoding mode is vbr, cbr, constrained quality or constant
-  // quality.
-  enum aom_rc_mode mode;
-} RateControlCfg;
-
-typedef struct {
   // Indicates the number of frames lag before encoding is started.
   int lag_in_frames;
   // Indicates the minimum gf/arf interval to be used.
@@ -599,8 +555,6 @@
 } RefFrameCfg;
 
 typedef struct {
-<<<<<<< HEAD
-=======
   // Indicates the color space that should be used.
   aom_color_primaries_t color_primaries;
   // Indicates the characteristics of transfer function to be used.
@@ -632,7 +586,6 @@
 } InputCfg;
 
 typedef struct {
->>>>>>> 173a756a
   // List of QP offsets for: keyframe, ALTREF, and 3 levels of internal ARFs.
   // If any of these values are negative, fixed offsets are disabled.
   // Uses internal q range.
@@ -657,8 +610,6 @@
   bool using_qm;
 } QuantizationCfg;
 
-<<<<<<< HEAD
-=======
 typedef struct {
   // Indicates the loop filter sharpness.
   int sharpness;
@@ -688,7 +639,6 @@
 /*!
  * \brief Main encoder configuration data structure.
  */
->>>>>>> 173a756a
 typedef struct AV1EncoderConfig {
   /*!\cond */
   BITSTREAM_PROFILE profile;
@@ -725,17 +675,12 @@
   // ----------------------------------------------------------------
   // DATARATE CONTROL OPTIONS
 
-<<<<<<< HEAD
-  // Configuration related to rate control.
-  RateControlCfg rc_cfg;
-=======
   /*!\endcond */
   /*!
    * Rate control configuration
    */
   RateControlCfg rc_cfg;
   /*!\cond */
->>>>>>> 173a756a
 
   // Frame drop threshold.
   int drop_frames_water_mark;
@@ -745,10 +690,6 @@
   int enable_cdef;
   int enable_restoration;
   int force_video_mode;
-<<<<<<< HEAD
-  int disable_trellis_quant;
-=======
->>>>>>> 173a756a
   unsigned int vbr_corpus_complexity_lap;  // 0 indicates corpus complexity vbr
                                            // mode is disabled
 
@@ -841,12 +782,6 @@
   int noise_block_size;
 #endif
 
-<<<<<<< HEAD
-  unsigned int chroma_subsampling_x;
-  unsigned int chroma_subsampling_y;
-
-=======
->>>>>>> 173a756a
   // Configuration related to frequency of cost update.
   CostUpdateFreq cost_upd_freq;
 
@@ -855,17 +790,11 @@
   // Bit mask to specify which tier each of the 32 possible operating points
   // conforms to.
   unsigned int tier_mask;
-<<<<<<< HEAD
-  const cfg_options_t *encoder_cfg;
-} AV1EncoderConfig;
-
-=======
 
   /*!\endcond */
 } AV1EncoderConfig;
 
 /*!\cond */
->>>>>>> 173a756a
 static INLINE int is_lossless_requested(const RateControlCfg *const rc_cfg) {
   return rc_cfg->best_allowed_q == 0 && rc_cfg->worst_allowed_q == 0;
 }
