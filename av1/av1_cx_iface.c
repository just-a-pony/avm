--- conflicted
+++ resolved
@@ -904,13 +904,9 @@
   rc_cfg->target_bandwidth = 1000 * cfg->rc_target_bitrate;
   rc_cfg->drop_frames_water_mark = cfg->rc_dropframe_thresh;
   rc_cfg->vbr_corpus_complexity_lap = extra_cfg->vbr_corpus_complexity_lap;
-<<<<<<< HEAD
 #if !CONFIG_SINGLEPASS
   rc_cfg->vbrbias = cfg->rc_2pass_vbr_bias_pct;
 #endif  // !CONFIG_SINGLEPASS
-=======
-  rc_cfg->vbrbias = cfg->rc_2pass_vbr_bias_pct;
->>>>>>> 37af76d7
   rc_cfg->vbrmin_section = cfg->rc_2pass_vbr_minsection_pct;
   rc_cfg->vbrmax_section = cfg->rc_2pass_vbr_maxsection_pct;
 
@@ -994,15 +990,10 @@
   algo_cfg->enable_tpl_model =
       resize_cfg->resize_mode ? 0 : extra_cfg->enable_tpl_model;
 
-<<<<<<< HEAD
 // Set two-pass stats configuration.
 #if !CONFIG_SINGLEPASS
   oxcf->twopass_stats_in = cfg->rc_twopass_stats_in;
 #endif  // !CONFIG_SINGLEPASS
-=======
-  // Set two-pass stats configuration.
-  oxcf->twopass_stats_in = cfg->rc_twopass_stats_in;
->>>>>>> 37af76d7
 
   // Set Key frame configuration.
   kf_cfg->fwd_kf_enabled = cfg->fwd_kf_enabled;
@@ -1254,14 +1245,6 @@
   int *const arg = va_arg(args, int *);
   if (arg == NULL) return AOM_CODEC_INVALID_PARAM;
   *arg = av1_get_quantizer(ctx->cpi);
-  return AOM_CODEC_OK;
-}
-
-static aom_codec_err_t ctrl_get_baseline_gf_interval(aom_codec_alg_priv_t *ctx,
-                                                     va_list args) {
-  int *const arg = va_arg(args, int *);
-  if (arg == NULL) return AOM_CODEC_INVALID_PARAM;
-  *arg = ctx->cpi->rc.baseline_gf_interval;
   return AOM_CODEC_OK;
 }
 
