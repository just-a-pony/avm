/*
 * Copyright (c) 2016, Alliance for Open Media. All rights reserved
 *
 * This source code is subject to the terms of the BSD 2 Clause License and
 * the Alliance for Open Media Patent License 1.0. If the BSD 2 Clause License
 * was not distributed with this source code in the LICENSE file, you can
 * obtain it at www.aomedia.org/license/software. If the Alliance for Open
 * Media Patent License 1.0 was not distributed with this source code in the
 * PATENTS file, you can obtain it at www.aomedia.org/license/patent.
 */
#include <stdlib.h>
#include <string.h>

#include "config/aom_config.h"
#include "config/aom_version.h"

#include "aom_ports/aom_once.h"
#include "aom_ports/mem_ops.h"
#include "aom_ports/system_state.h"

#include "aom/aom_encoder.h"
#include "aom/internal/aom_codec_internal.h"

#include "av1/av1_iface_common.h"
#include "av1/encoder/bitstream.h"
#include "av1/encoder/encoder.h"
#include "av1/encoder/ethread.h"
#include "av1/encoder/firstpass.h"

#include "aom_dsp/psnr.h"
#include "aom_ports/aom_timer.h"

#define MAG_SIZE (4)

struct av1_extracfg {
  int cpu_used;
  unsigned int enable_auto_alt_ref;
  unsigned int enable_auto_bwd_ref;
  unsigned int noise_sensitivity;
  unsigned int sharpness;
  unsigned int static_thresh;
  unsigned int row_mt;
  unsigned int tile_columns;  // log2 number of tile columns
  unsigned int tile_rows;     // log2 number of tile rows
  unsigned int enable_tpl_model;
  unsigned int enable_keyframe_filtering;
  unsigned int arnr_max_frames;
  unsigned int arnr_strength;
  unsigned int min_gf_interval;
  unsigned int max_gf_interval;
  unsigned int gf_min_pyr_height;
  unsigned int gf_max_pyr_height;
  aom_tune_metric tuning;
  const char *vmaf_model_path;
  const char *subgop_config_str;
  const char *subgop_config_path;
  unsigned int qp;  // constant/constrained quality level
  unsigned int rc_max_intra_bitrate_pct;
  unsigned int rc_max_inter_bitrate_pct;
  unsigned int gf_cbr_boost_pct;
  unsigned int lossless;
  unsigned int enable_cdef;
  unsigned int enable_restoration;
  unsigned int force_video_mode;
  unsigned int enable_obmc;
  unsigned int disable_trellis_quant;
  unsigned int enable_qm;
  unsigned int qm_y;
  unsigned int qm_u;
  unsigned int qm_v;
  unsigned int qm_min;
  unsigned int qm_max;
  unsigned int num_tg;
  unsigned int mtu_size;

  aom_timing_info_type_t timing_info_type;
  unsigned int frame_parallel_decoding_mode;
  int enable_dual_filter;
  unsigned int enable_chroma_deltaq;
  AQ_MODE aq_mode;
  DELTAQ_MODE deltaq_mode;
  int deltalf_mode;
  unsigned int frame_periodic_boost;
  aom_bit_depth_t bit_depth;
  aom_tune_content content;
  aom_color_primaries_t color_primaries;
  aom_transfer_characteristics_t transfer_characteristics;
  aom_matrix_coefficients_t matrix_coefficients;
  aom_chroma_sample_position_t chroma_sample_position;
  int color_range;
  int render_width;
  int render_height;
  aom_superblock_size_t superblock_size;
  unsigned int single_tile_decoding;
  int error_resilient_mode;
  int s_frame_mode;

  int film_grain_test_vector;
  const char *film_grain_table_filename;
  unsigned int motion_vector_unit_test;
  unsigned int cdf_update_mode;
  int enable_rect_partitions;    // enable rectangular partitions for sequence
  int enable_ab_partitions;      // enable AB partitions for sequence
  int enable_1to4_partitions;    // enable 1:4 and 4:1 partitions for sequence
  int min_partition_size;        // min partition size [4,8,16,32,64,128]
  int max_partition_size;        // max partition size [4,8,16,32,64,128]
  int enable_intra_edge_filter;  // enable intra-edge filter for sequence
  int enable_order_hint;         // enable order hint for sequence
  int enable_tx64;               // enable 64-pt transform usage for sequence
  int enable_flip_idtx;          // enable flip and identity transform types
  int enable_dist_wtd_comp;      // enable dist wtd compound for sequence
  int max_reference_frames;      // maximum number of references per frame
  int enable_reduced_reference_set;  // enable reduced set of references
  int enable_ref_frame_mvs;          // sequence level
  int allow_ref_frame_mvs;           // frame level
  int enable_masked_comp;            // enable masked compound for sequence
  int enable_onesided_comp;          // enable one sided compound for sequence
  int enable_interintra_comp;        // enable interintra compound for sequence
  int enable_smooth_interintra;      // enable smooth interintra mode usage
  int enable_diff_wtd_comp;          // enable diff-wtd compound usage
  int enable_interinter_wedge;       // enable interinter-wedge compound usage
  int enable_interintra_wedge;       // enable interintra-wedge compound usage
  int enable_global_motion;          // enable global motion usage for sequence
  int enable_warped_motion;          // sequence level
  int allow_warped_motion;           // frame level
  int enable_filter_intra;           // enable filter intra for sequence
  int enable_smooth_intra;           // enable smooth intra modes for sequence
  int enable_paeth_intra;            // enable Paeth intra mode for sequence
  int enable_cfl_intra;              // enable CFL uv intra mode for sequence
  int enable_superres;
  int enable_overlay;  // enable overlay for filtered arf frames
  int enable_palette;
  int enable_intrabc;
  int enable_angle_delta;
#if CONFIG_DENOISE
  float noise_level;
  int noise_block_size;
#endif

  unsigned int chroma_subsampling_x;
  unsigned int chroma_subsampling_y;
  int reduced_tx_type_set;
  int use_intra_dct_only;
  int use_inter_dct_only;
  int use_intra_default_tx_only;
  int quant_b_adapt;
  unsigned int vbr_corpus_complexity_lap;
  AV1_LEVEL target_seq_level_idx[MAX_NUM_OPERATING_POINTS];
  // Bit mask to specify which tier each of the 32 possible operating points
  // conforms to.
  unsigned int tier_mask;
  // min_cr / 100 is the target minimum compression ratio for each frame.
  unsigned int min_cr;
  COST_UPDATE_TYPE coeff_cost_upd_freq;
  COST_UPDATE_TYPE mode_cost_upd_freq;
  COST_UPDATE_TYPE mv_cost_upd_freq;
  unsigned int ext_tile_debug;
  unsigned int sb_multipass_unit_test;
};

// Example subgop configs. Currently not used by default.
// Default config
const char subgop_config_str_16_def[] =
    "16:2:16F1P1/8F2P1^-1/"
    "4U3P-2^1^-1/2U4P1^-3^-2^-1/"
    "1V5P1^-2^-4^-3^-1/2S/3V5P4^5^1^-3^-2^-1/4S/6U4P3^5^5^1^-2^4^-1/"
    "5V5P3^5^4^1^-4^-2^-1/6S/7V5P4^5^5^1^-2^3^-1/8R2P5^4^3^1^2^5^-1/"
    "12U3P2^5^3^1^5^4^-1/10U4P2^5^5^1^-3^4^-1/9V5P2^5^4^1^-4^-3^-1/10S/"
    "11V5P4^5^5^1^-3^2^-1/12S/14U4P3^5^2^1^5^4^-1/13V5P3^5^5^1^-4^4^-1/"
    "14S/15V5P4^5^4^1^5^3^-1/16R1P5^4^5^1^3^5^1,"

    "16:0:16F1P5^4^3^1^1^1^5/8F2P5^4^3^1^1^5^-1/"
    "4U3P5^4^5^1^-2^1^-1/2U4P5^4^1^1^-3^-2^-1/"
    "1V5P5^4^1^1^-4^-3^-1/2S/3V5P4^5^1^1^-3^-2^-1/4S/6U4P3^5^4^1^-2^1^-1/"
    "5V5P3^5^1^1^-4^-2^-1/6S/7V5P4^5^3^1^-2^1^-1/8R2P5^4^5^1^2^1^-1/"
    "12U3P2^5^5^1^1^4^-1/10U4P2^5^4^1^-3^1^-1/9V5P2^5^1^1^-4^-3^-1/10S/"
    "11V5P4^5^2^1^-3^1^-1/12S/14U4P3^5^5^1^1^4^-1/13V5P3^5^4^1^-4^1^-1/"
    "14S/15V5P4^5^5^1^1^3^-1/16R1P5^4^5^1^3^5^1,";

// A config that honors temporally scalable prediction structure, i.e.
// no frame is coded with references at higher pyramid depths.
const char subgop_config_str_16_ts[] =
    "16:0:16F1P1^1/8F2P1^1^2^-1/4U3P1^1^2^-2^-1/2U4P1^1^-3^-2^-1/"
    "1V5P1^1^-4^-3^-2^-1/2S/3V5P1^5^4^-3^-2^-1/4S/6U4P1^3^4^-2^-1/"
    "5V5P1^4^5^3^-4^-2^-1/6S/7V5P1^3^5^4^-2^-1/8R2P1^2^-1/12U3P1^3^2^-1/"
    "10U4P1^3^4^2^-3^-1/9V5P1^3^4^2^-4^-3^-1/10S/11V5P1^2^4^5^-3^-1/12S/"
    "14U4P1^2^4^3^-1/13V5P1^2^4^5^3^-4^-1/14S/15V5P1^2^3^4^5^-1/16R1P1^1,"

    "16:1:14F1P1^1/7F2P1^1^2^-1/4U3P1^1^2^-2^-1/2U4P1^1^-3^-2^-1/"
    "1V5P1^1^-4^-3^-2^-1/2S/3V5P1^5^4^-3^-2^-1/4S/6U4P1^3^4^-2^-1/"
    "5V5P1^4^5^3^-4^-2^-1/6S/7R2P1^2^-1/11U3P1^3^2^-1/9U4P1^3^4^2^-3^-1/"
    "8V5P1^3^4^2^-4^-3^-1/9S/10V5P1^2^4^5^-3^-1/11S/13U4P1^2^4^3^-1/"
    "12V5P1^2^4^5^3^-4^-1/13S/14R1P1^1/16U4P1^1^2^3^4/15V5P1^1^2^3^4^-4^5/16S";

// An asymmetrical config where the hierarchical frames are not exactly
// dyadic, but slightly skewed.
const char subgop_config_str_16_asym[] =
    "16:0:16F1P1^1/11F2P1^1^2^-1/6U3P1^1^2^-2^-1/3U4P1^1^-3^-2^-1/"
    "1V5P1^1^-4^-3^-2^-1/2V5P1^1^-4^-3^-2^-1^5/3S/4V5P1^5^5^4^-3^-2^-1/"
    "5V5P1^5^5^4^-3^-2^-1/6S/9U3P^1^3^-1^-2/7V4P1^-1^-2^3^-3^4/"
    "8V5P1^-1^-2^-3^3^4^5/9S/10V4P1^-1^-2^3^3^4/11R2P1^2^-1/"
    "14U3P1^-1^2^3^3/13U4P1^-1^2^3^-3^4^4/12V5P1^-1^2^3^-3^4^-4/"
    "13S/14S/15V5P1^-1^2^3^4^4^5/16R1P1^1,"

    "16:1:14F1P1^1/8F2P1^1^2^-1/4U3P1^1^2^-2^-1/2U4P1^1^-3^-2^-1/"
    "1V5P1^1^-4^-3^-2^-1/2S/3V5P1^5^4^-3^-2^-1/4S/6U4P1^3^4^-2^-1/"
    "5V5P1^4^5^3^-4^-2^-1/6S/7V5P1^3^5^4^-2^-1/8R2P1^2^-1/11U3P1^3^2^-1/"
    "9V4P1^-1^2^3^-3^4/10V5P1^-1^2^-3^4^4^5/11S/12V4P1^-1^2^3^4/"
    "13V5P1^-1^2^3^4^4^5/14R1P1^1/16U4P1^1^2^3^4/15V5P1^1^2^3^4^-4^5/16S";

static struct av1_extracfg default_extra_cfg = {
  0,              // cpu_used
  1,              // enable_auto_alt_ref
  0,              // enable_auto_bwd_ref
  0,              // noise_sensitivity
  0,              // sharpness
  0,              // static_thresh
  1,              // row_mt
  0,              // tile_columns
  0,              // tile_rows
  1,              // enable_tpl_model
  1,              // enable_keyframe_filtering
  7,              // arnr_max_frames
  5,              // arnr_strength
  0,              // min_gf_interval; 0 -> default decision
  0,              // max_gf_interval; 0 -> default decision
  0,              // gf_min_pyr_height
  5,              // gf_max_pyr_height
  AOM_TUNE_PSNR,  // tuning
  "/usr/local/share/model/vmaf_v0.6.1.pkl",  // VMAF model path
  NULL,                                      // subgop_config_str
  NULL,                                      // subgop_config_path
  40,                                        // qp
  0,                                         // rc_max_intra_bitrate_pct
  0,                                         // rc_max_inter_bitrate_pct
  0,                                         // gf_cbr_boost_pct
  0,                                         // lossless
  1,                                         // enable_cdef
  1,                                         // enable_restoration
  0,                                         // force_video_mode
  1,                                         // enable_obmc
  3,                                         // disable_trellis_quant
  0,                                         // enable_qm
  DEFAULT_QM_Y,                              // qm_y
  DEFAULT_QM_U,                              // qm_u
  DEFAULT_QM_V,                              // qm_v
  DEFAULT_QM_FIRST,                          // qm_min
  DEFAULT_QM_LAST,                           // qm_max
  1,                                         // max number of tile groups
  0,                                         // mtu_size
  AOM_TIMING_UNSPECIFIED,       // No picture timing signaling in bitstream
  0,                            // frame_parallel_decoding_mode
  1,                            // enable dual filter
  0,                            // enable delta quant in chroma planes
  NO_AQ,                        // aq_mode
  DELTA_Q_OBJECTIVE,            // deltaq_mode
  0,                            // delta lf mode
  0,                            // frame_periodic_boost
  AOM_BITS_8,                   // Bit depth
  AOM_CONTENT_DEFAULT,          // content
  AOM_CICP_CP_UNSPECIFIED,      // CICP color primaries
  AOM_CICP_TC_UNSPECIFIED,      // CICP transfer characteristics
  AOM_CICP_MC_UNSPECIFIED,      // CICP matrix coefficients
  AOM_CSP_UNKNOWN,              // chroma sample position
  0,                            // color range
  0,                            // render width
  0,                            // render height
  AOM_SUPERBLOCK_SIZE_DYNAMIC,  // superblock_size
  1,                            // this depends on large_scale_tile.
  0,                            // error_resilient_mode off by default.
  0,                            // s_frame_mode off by default.
  0,                            // film_grain_test_vector
  0,                            // film_grain_table_filename
  0,                            // motion_vector_unit_test
  1,                            // CDF update mode
  1,                            // enable rectangular partitions
  1,                            // enable ab shape partitions
  1,                            // enable 1:4 and 4:1 partitions
  4,                            // min_partition_size
  128,                          // max_partition_size
  1,                            // enable intra edge filter
  1,                            // frame order hint
  1,                            // enable 64-pt transform usage
  1,                            // enable flip and identity transform
  1,                            // dist-wtd compound
  7,                            // max_reference_frames
  0,                            // enable_reduced_reference_set
  1,                            // enable_ref_frame_mvs sequence level
  1,                            // allow ref_frame_mvs frame level
  1,                            // enable masked compound at sequence level
  1,                            // enable one sided compound at sequence level
  1,                            // enable interintra compound at sequence level
  1,                            // enable smooth interintra mode
  1,                            // enable difference-weighted compound
  1,                            // enable interinter wedge compound
  1,                            // enable interintra wedge compound
  1,                            // enable_global_motion usage
  1,                            // enable_warped_motion at sequence level
  1,                            // allow_warped_motion at frame level
  1,                            // enable filter intra at sequence level
  1,                            // enable smooth intra modes usage for sequence
  1,                            // enable Paeth intra mode usage for sequence
  1,                            // enable CFL uv intra mode usage for sequence
  1,                            // superres
  1,                            // enable overlay
  1,                            // enable palette
  !CONFIG_SHARP_SETTINGS,       // enable intrabc
  1,                            // enable angle delta
#if CONFIG_DENOISE
  0,   // noise_level
  32,  // noise_block_size
#endif
  0,  // chroma_subsampling_x
  0,  // chroma_subsampling_y
  0,  // reduced_tx_type_set
  0,  // use_intra_dct_only
  0,  // use_inter_dct_only
  0,  // use_intra_default_tx_only
  0,  // quant_b_adapt
  0,  // vbr_corpus_complexity_lap
  {
      SEQ_LEVEL_MAX, SEQ_LEVEL_MAX, SEQ_LEVEL_MAX, SEQ_LEVEL_MAX, SEQ_LEVEL_MAX,
      SEQ_LEVEL_MAX, SEQ_LEVEL_MAX, SEQ_LEVEL_MAX, SEQ_LEVEL_MAX, SEQ_LEVEL_MAX,
      SEQ_LEVEL_MAX, SEQ_LEVEL_MAX, SEQ_LEVEL_MAX, SEQ_LEVEL_MAX, SEQ_LEVEL_MAX,
      SEQ_LEVEL_MAX, SEQ_LEVEL_MAX, SEQ_LEVEL_MAX, SEQ_LEVEL_MAX, SEQ_LEVEL_MAX,
      SEQ_LEVEL_MAX, SEQ_LEVEL_MAX, SEQ_LEVEL_MAX, SEQ_LEVEL_MAX, SEQ_LEVEL_MAX,
      SEQ_LEVEL_MAX, SEQ_LEVEL_MAX, SEQ_LEVEL_MAX, SEQ_LEVEL_MAX, SEQ_LEVEL_MAX,
      SEQ_LEVEL_MAX, SEQ_LEVEL_MAX,
  },            // target_seq_level_idx
  0,            // tier_mask
  0,            // min_cr
  COST_UPD_SB,  // coeff_cost_upd_freq
  COST_UPD_SB,  // mode_cost_upd_freq
  COST_UPD_SB,  // mv_cost_upd_freq
  0,            // ext_tile_debug
  0,            // sb_multipass_unit_test
};

struct aom_codec_alg_priv {
  aom_codec_priv_t base;
  aom_codec_enc_cfg_t cfg;
  struct av1_extracfg extra_cfg;
  aom_rational64_t timestamp_ratio;
  aom_codec_pts_t pts_offset;
  unsigned char pts_offset_initialized;
  AV1EncoderConfig oxcf;
  AV1_COMP *cpi;
  unsigned char *cx_data;
  size_t cx_data_sz;
  unsigned char *pending_cx_data;
  size_t pending_cx_data_sz;
  int pending_frame_count;
  size_t pending_frame_sizes[8];
  aom_image_t preview_img;
  aom_enc_frame_flags_t next_frame_flags;
  aom_codec_pkt_list_decl(256) pkt_list;
  unsigned int fixed_kf_cntr;
  // BufferPool that holds all reference frames.
  BufferPool *buffer_pool;

  // lookahead instance variables
  BufferPool *buffer_pool_lap;
  AV1_COMP *cpi_lap;
  FIRSTPASS_STATS *frame_stats_buffer;
  // Number of stats buffers required for look ahead
  int num_lap_buffers;
  STATS_BUFFER_CTX stats_buf_context;
};

static INLINE int gcd(int64_t a, int b) {
  int remainder;
  while (b > 0) {
    remainder = (int)(a % b);
    a = b;
    b = remainder;
  }

  return (int)a;
}

static INLINE void reduce_ratio(aom_rational64_t *ratio) {
  const int denom = gcd(ratio->num, ratio->den);
  ratio->num /= denom;
  ratio->den /= denom;
}

static aom_codec_err_t update_error_state(
    aom_codec_alg_priv_t *ctx, const struct aom_internal_error_info *error) {
  const aom_codec_err_t res = error->error_code;

  if (res != AOM_CODEC_OK)
    ctx->base.err_detail = error->has_detail ? error->detail : NULL;

  return res;
}

#undef ERROR
#define ERROR(str)                  \
  do {                              \
    ctx->base.err_detail = str;     \
    return AOM_CODEC_INVALID_PARAM; \
  } while (0)

#define RANGE_CHECK(p, memb, lo, hi)                   \
  do {                                                 \
    if (!((p)->memb >= (lo) && (p)->memb <= (hi)))     \
      ERROR(#memb " out of range [" #lo ".." #hi "]"); \
  } while (0)

#define RANGE_CHECK_HI(p, memb, hi)                                     \
  do {                                                                  \
    if (!((p)->memb <= (hi))) ERROR(#memb " out of range [.." #hi "]"); \
  } while (0)

#define RANGE_CHECK_BOOL(p, memb)                                     \
  do {                                                                \
    if (!!((p)->memb) != (p)->memb) ERROR(#memb " expected boolean"); \
  } while (0)

static aom_codec_err_t validate_config(aom_codec_alg_priv_t *ctx,
                                       const aom_codec_enc_cfg_t *cfg,
                                       const struct av1_extracfg *extra_cfg) {
  RANGE_CHECK(cfg, g_w, 1, 65535);  // 16 bits available
  RANGE_CHECK(cfg, g_h, 1, 65535);  // 16 bits available
  RANGE_CHECK(cfg, g_timebase.den, 1, 1000000000);
  RANGE_CHECK(cfg, g_timebase.num, 1, cfg->g_timebase.den);
  RANGE_CHECK_HI(cfg, g_profile, MAX_PROFILES - 1);

  RANGE_CHECK_HI(cfg, rc_max_quantizer, 255);
  RANGE_CHECK_HI(cfg, rc_min_quantizer, cfg->rc_max_quantizer);
  RANGE_CHECK_BOOL(extra_cfg, lossless);
  RANGE_CHECK_HI(extra_cfg, aq_mode, AQ_MODE_COUNT - 1);
  RANGE_CHECK_HI(extra_cfg, deltaq_mode, DELTA_Q_MODE_COUNT - 1);
  RANGE_CHECK_HI(extra_cfg, deltalf_mode, 1);
  RANGE_CHECK_HI(extra_cfg, frame_periodic_boost, 1);
  RANGE_CHECK_HI(cfg, g_usage, 1);
  RANGE_CHECK_HI(cfg, g_threads, MAX_NUM_THREADS);
  RANGE_CHECK(cfg, rc_end_usage, AOM_VBR, AOM_Q);
  RANGE_CHECK_HI(cfg, rc_undershoot_pct, 100);
  RANGE_CHECK_HI(cfg, rc_overshoot_pct, 100);
#if !CONFIG_SINGLEPASS
  RANGE_CHECK_HI(cfg, rc_2pass_vbr_bias_pct, 100);
#endif  // !!CONFIG_SINGLEPASS
  RANGE_CHECK(cfg, kf_mode, AOM_KF_DISABLED, AOM_KF_AUTO);
  RANGE_CHECK_HI(cfg, rc_dropframe_thresh, 100);
#if CONFIG_SINGLEPASS
  RANGE_CHECK(cfg, g_pass, AOM_RC_ONE_PASS, AOM_RC_ONE_PASS);
  RANGE_CHECK_HI(cfg, g_lag_in_frames, MAX_TOTAL_BUFFERS);
#else
  RANGE_CHECK(cfg, g_pass, AOM_RC_ONE_PASS, AOM_RC_LAST_PASS);
  if (cfg->g_pass == AOM_RC_ONE_PASS) {
    RANGE_CHECK_HI(cfg, g_lag_in_frames, MAX_TOTAL_BUFFERS);
  } else {
    RANGE_CHECK_HI(cfg, g_lag_in_frames, MAX_LAG_BUFFERS);
  }
#endif  // CONFIG_SINGLEPASS
  RANGE_CHECK_HI(extra_cfg, min_gf_interval, MAX_LAG_BUFFERS - 1);
  RANGE_CHECK_HI(extra_cfg, max_gf_interval, MAX_LAG_BUFFERS - 1);
  if (extra_cfg->max_gf_interval > 0) {
    RANGE_CHECK(extra_cfg, max_gf_interval,
                AOMMAX(2, extra_cfg->min_gf_interval), (MAX_LAG_BUFFERS - 1));
  }
  RANGE_CHECK_HI(extra_cfg, gf_min_pyr_height, 5);
  RANGE_CHECK_HI(extra_cfg, gf_max_pyr_height, 5);
  if (extra_cfg->gf_min_pyr_height > extra_cfg->gf_max_pyr_height) {
    ERROR(
        "gf_min_pyr_height must be less than or equal to "
        "gf_max_pyramid_height");
  }

  RANGE_CHECK_HI(cfg, rc_resize_mode, RESIZE_MODES - 1);
  RANGE_CHECK(cfg, rc_resize_denominator, SCALE_NUMERATOR,
              SCALE_NUMERATOR << 1);
  RANGE_CHECK(cfg, rc_resize_kf_denominator, SCALE_NUMERATOR,
              SCALE_NUMERATOR << 1);
  RANGE_CHECK_HI(cfg, rc_superres_mode, AOM_SUPERRES_AUTO);
  RANGE_CHECK(cfg, rc_superres_denominator, SCALE_NUMERATOR,
              SCALE_NUMERATOR << 1);
  RANGE_CHECK(cfg, rc_superres_kf_denominator, SCALE_NUMERATOR,
              SCALE_NUMERATOR << 1);
  RANGE_CHECK(cfg, rc_superres_qthresh, 1, 255);
  RANGE_CHECK(cfg, rc_superres_kf_qthresh, 1, 255);
  RANGE_CHECK_HI(extra_cfg, cdf_update_mode, 2);

  RANGE_CHECK_HI(extra_cfg, motion_vector_unit_test, 2);
  RANGE_CHECK_HI(extra_cfg, sb_multipass_unit_test, 1);
  RANGE_CHECK_HI(extra_cfg, ext_tile_debug, 1);
  RANGE_CHECK_HI(extra_cfg, enable_auto_alt_ref, 1);
  RANGE_CHECK_HI(extra_cfg, enable_auto_bwd_ref, 2);
  RANGE_CHECK(extra_cfg, cpu_used, 0, 9);
  RANGE_CHECK_HI(extra_cfg, noise_sensitivity, 6);
  RANGE_CHECK(extra_cfg, superblock_size, AOM_SUPERBLOCK_SIZE_64X64,
              AOM_SUPERBLOCK_SIZE_DYNAMIC);
  RANGE_CHECK_HI(cfg, large_scale_tile, 1);
  RANGE_CHECK_HI(extra_cfg, single_tile_decoding, 1);

  RANGE_CHECK_HI(extra_cfg, row_mt, 1);

  RANGE_CHECK_HI(extra_cfg, tile_columns, 6);
  RANGE_CHECK_HI(extra_cfg, tile_rows, 6);

  RANGE_CHECK_HI(cfg, monochrome, 1);

  if (cfg->large_scale_tile && extra_cfg->aq_mode)
    ERROR(
        "Adaptive quantization are not supported in large scale tile "
        "coding.");

  RANGE_CHECK_HI(extra_cfg, sharpness, 7);
  RANGE_CHECK_HI(extra_cfg, arnr_max_frames, 15);
  RANGE_CHECK_HI(extra_cfg, arnr_strength, 6);
  RANGE_CHECK_HI(extra_cfg, qp, 255);
  RANGE_CHECK(cfg, g_bit_depth, AOM_BITS_8, AOM_BITS_12);
  RANGE_CHECK(cfg, g_input_bit_depth, 8, 12);
  RANGE_CHECK(extra_cfg, content, AOM_CONTENT_DEFAULT, AOM_CONTENT_INVALID - 1);

#if !CONFIG_SINGLEPASS
  if (cfg->g_pass == AOM_RC_LAST_PASS) {
    const size_t packet_sz = sizeof(FIRSTPASS_STATS);
    const int n_packets = (int)(cfg->rc_twopass_stats_in.sz / packet_sz);
    const FIRSTPASS_STATS *stats;

    if (cfg->rc_twopass_stats_in.buf == NULL)
      ERROR("rc_twopass_stats_in.buf not set.");

    if (cfg->rc_twopass_stats_in.sz % packet_sz)
      ERROR("rc_twopass_stats_in.sz indicates truncated packet.");

    if (cfg->rc_twopass_stats_in.sz < 2 * packet_sz)
      ERROR("rc_twopass_stats_in requires at least two packets.");

    stats =
        (const FIRSTPASS_STATS *)cfg->rc_twopass_stats_in.buf + n_packets - 1;

    if ((int)(stats->count + 0.5) != n_packets - 1)
      ERROR("rc_twopass_stats_in missing EOS stats packet");
  }
#endif  // !CONFIG_SINGLEPASS

  if (cfg->g_profile <= (unsigned int)PROFILE_1 &&
      cfg->g_bit_depth > AOM_BITS_10) {
    ERROR("Codec bit-depth 12 not supported in profile < 2");
  }
  if (cfg->g_profile <= (unsigned int)PROFILE_1 &&
      cfg->g_input_bit_depth > 10) {
    ERROR("Source bit-depth 12 not supported in profile < 2");
  }

  if (cfg->rc_end_usage == AOM_Q) {
    RANGE_CHECK_HI(cfg, use_fixed_qp_offsets, 1);
    for (int i = 0; i < FIXED_QP_OFFSET_COUNT; ++i) {
      RANGE_CHECK_HI(cfg, fixed_qp_offsets[i], 255);
    }
  } else {
    if (cfg->use_fixed_qp_offsets > 0) {
      ERROR("--use_fixed_qp_offsets can only be used with --end-usage=q");
    }
    for (int i = 0; i < FIXED_QP_OFFSET_COUNT; ++i) {
      if (cfg->fixed_qp_offsets[i] >= 0) {
        ERROR("--fixed_qp_offsets can only be used with --end-usage=q");
      }
    }
  }

  RANGE_CHECK(extra_cfg, color_primaries, AOM_CICP_CP_BT_709,
              AOM_CICP_CP_EBU_3213);  // Need to check range more precisely to
                                      // check for reserved values?
  RANGE_CHECK(extra_cfg, transfer_characteristics, AOM_CICP_TC_BT_709,
              AOM_CICP_TC_HLG);
  RANGE_CHECK(extra_cfg, matrix_coefficients, AOM_CICP_MC_IDENTITY,
              AOM_CICP_MC_ICTCP);
  RANGE_CHECK(extra_cfg, color_range, 0, 1);

  /* Average corpus complexity is supported only in the case of single pass
   * VBR*/
#if CONFIG_SINGLEPASS
  if (cfg->rc_end_usage == AOM_VBR)
#else
  if (cfg->g_pass == AOM_RC_ONE_PASS && cfg->rc_end_usage == AOM_VBR)
#endif  // CONFIG_SINGLEPASS
    RANGE_CHECK_HI(extra_cfg, vbr_corpus_complexity_lap,
                   MAX_VBR_CORPUS_COMPLEXITY);
  else if (extra_cfg->vbr_corpus_complexity_lap != 0)
    ERROR(
        "VBR corpus complexity is supported only in the case of single pass "
        "VBR mode.");

#if !CONFIG_TUNE_VMAF
  if (extra_cfg->tuning == AOM_TUNE_VMAF_WITH_PREPROCESSING ||
      extra_cfg->tuning == AOM_TUNE_VMAF_WITHOUT_PREPROCESSING ||
      extra_cfg->tuning == AOM_TUNE_VMAF_MAX_GAIN) {
    ERROR(
        "This error may be related to the wrong configuration options: try to "
        "set -DCONFIG_TUNE_VMAF=1 at the time CMake is run.");
  }
#endif

#if CONFIG_TUNE_VMAF
  RANGE_CHECK(extra_cfg, tuning, AOM_TUNE_PSNR, AOM_TUNE_VMAF_MAX_GAIN);
#else
  RANGE_CHECK(extra_cfg, tuning, AOM_TUNE_PSNR, AOM_TUNE_SSIM);
#endif

  RANGE_CHECK(extra_cfg, timing_info_type, AOM_TIMING_UNSPECIFIED,
              AOM_TIMING_DEC_MODEL);

  RANGE_CHECK(extra_cfg, film_grain_test_vector, 0, 16);

  if (extra_cfg->lossless) {
    if (extra_cfg->aq_mode != 0)
      ERROR("Only --aq_mode=0 can be used with --lossless=1.");
    if (extra_cfg->enable_chroma_deltaq)
      ERROR("Only --enable_chroma_deltaq=0 can be used with --lossless=1.");
  }

  RANGE_CHECK(extra_cfg, max_reference_frames, 3, 7);
  RANGE_CHECK(extra_cfg, enable_reduced_reference_set, 0, 1);
  RANGE_CHECK_HI(extra_cfg, chroma_subsampling_x, 1);
  RANGE_CHECK_HI(extra_cfg, chroma_subsampling_y, 1);

  RANGE_CHECK_HI(extra_cfg, disable_trellis_quant, 3);
  RANGE_CHECK(extra_cfg, coeff_cost_upd_freq, 0, 2);
  RANGE_CHECK(extra_cfg, mode_cost_upd_freq, 0, 2);
  RANGE_CHECK(extra_cfg, mv_cost_upd_freq, 0, 3);

  RANGE_CHECK(extra_cfg, min_partition_size, 4, 128);
  RANGE_CHECK(extra_cfg, max_partition_size, 4, 128);
  RANGE_CHECK_HI(extra_cfg, min_partition_size, extra_cfg->max_partition_size);

  for (int i = 0; i < MAX_NUM_OPERATING_POINTS; ++i) {
    const int level_idx = extra_cfg->target_seq_level_idx[i];
    if (!is_valid_seq_level_idx(level_idx) && level_idx != SEQ_LEVELS) {
      ERROR("Target sequence level index is invalid");
    }
  }

  return AOM_CODEC_OK;
}

static aom_codec_err_t validate_img(aom_codec_alg_priv_t *ctx,
                                    const aom_image_t *img) {
  switch (img->fmt) {
    case AOM_IMG_FMT_YV12:
    case AOM_IMG_FMT_I420:
    case AOM_IMG_FMT_YV1216:
    case AOM_IMG_FMT_I42016: break;
    case AOM_IMG_FMT_I444:
    case AOM_IMG_FMT_I44416:
      if (ctx->cfg.g_profile == (unsigned int)PROFILE_0 &&
          !ctx->cfg.monochrome) {
        ERROR("Invalid image format. I444 images not supported in profile.");
      }
      break;
    case AOM_IMG_FMT_I422:
    case AOM_IMG_FMT_I42216:
      if (ctx->cfg.g_profile != (unsigned int)PROFILE_2) {
        ERROR("Invalid image format. I422 images not supported in profile.");
      }
      break;
    default:
      ERROR(
          "Invalid image format. Only YV12, I420, I422, I444 images are "
          "supported.");
      break;
  }

  if (img->d_w != ctx->cfg.g_w || img->d_h != ctx->cfg.g_h)
    ERROR("Image size must match encoder init configuration size");

<<<<<<< HEAD
  if (img->fmt != AOM_IMG_FMT_I420 && img->fmt != AOM_IMG_FMT_I42016 &&
      !ctx->extra_cfg.enable_tx64) {
    ERROR("TX64 can only be disabled on I420 images.");
  }

=======
>>>>>>> 50cbe975
  return AOM_CODEC_OK;
}

static int get_image_bps(const aom_image_t *img) {
  switch (img->fmt) {
    case AOM_IMG_FMT_YV12:
    case AOM_IMG_FMT_I420: return 12;
    case AOM_IMG_FMT_I422: return 16;
    case AOM_IMG_FMT_I444: return 24;
    case AOM_IMG_FMT_YV1216:
    case AOM_IMG_FMT_I42016: return 24;
    case AOM_IMG_FMT_I42216: return 32;
    case AOM_IMG_FMT_I44416: return 48;
    default: assert(0 && "Invalid image format"); break;
  }
  return 0;
}

// Set appropriate options to disable frame super-resolution.
static void disable_superres(SuperResCfg *const superres_cfg) {
  superres_cfg->superres_mode = AOM_SUPERRES_NONE;
  superres_cfg->superres_scale_denominator = SCALE_NUMERATOR;
  superres_cfg->superres_kf_scale_denominator = SCALE_NUMERATOR;
  superres_cfg->superres_qthresh = 255;
  superres_cfg->superres_kf_qthresh = 255;
}

static void update_encoder_config(cfg_options_t *cfg,
                                  struct av1_extracfg *extra_cfg) {
  cfg->enable_cdef = extra_cfg->enable_cdef;
  cfg->enable_restoration = extra_cfg->enable_restoration;
  cfg->superblock_size =
      (extra_cfg->superblock_size == AOM_SUPERBLOCK_SIZE_64X64)
          ? 64
          : (extra_cfg->superblock_size == AOM_SUPERBLOCK_SIZE_128X128) ? 128
                                                                        : 0;
  cfg->enable_warped_motion = extra_cfg->enable_warped_motion;
  cfg->enable_dist_wtd_comp = extra_cfg->enable_dist_wtd_comp;
  cfg->enable_diff_wtd_comp = extra_cfg->enable_diff_wtd_comp;
  cfg->enable_dual_filter = extra_cfg->enable_dual_filter;
  cfg->enable_angle_delta = extra_cfg->enable_angle_delta;
  cfg->enable_rect_partitions = extra_cfg->enable_rect_partitions;
  cfg->enable_ab_partitions = extra_cfg->enable_ab_partitions;
  cfg->enable_1to4_partitions = extra_cfg->enable_1to4_partitions;
  cfg->max_partition_size = extra_cfg->max_partition_size;
  cfg->min_partition_size = extra_cfg->min_partition_size;
  cfg->enable_intra_edge_filter = extra_cfg->enable_intra_edge_filter;
  cfg->enable_tx64 = extra_cfg->enable_tx64;
  cfg->enable_flip_idtx = extra_cfg->enable_flip_idtx;
  cfg->enable_masked_comp = extra_cfg->enable_masked_comp;
  cfg->enable_interintra_comp = extra_cfg->enable_interintra_comp;
  cfg->enable_smooth_interintra = extra_cfg->enable_smooth_interintra;
  cfg->enable_interinter_wedge = extra_cfg->enable_interinter_wedge;
  cfg->enable_interintra_wedge = extra_cfg->enable_interintra_wedge;
  cfg->enable_global_motion = extra_cfg->enable_global_motion;
  cfg->enable_filter_intra = extra_cfg->enable_filter_intra;
  cfg->enable_smooth_intra = extra_cfg->enable_smooth_intra;
  cfg->enable_paeth_intra = extra_cfg->enable_paeth_intra;
  cfg->enable_cfl_intra = extra_cfg->enable_cfl_intra;
  cfg->enable_obmc = extra_cfg->enable_obmc;
  cfg->enable_palette = extra_cfg->enable_palette;
  cfg->enable_intrabc = extra_cfg->enable_intrabc;
  cfg->disable_trellis_quant = extra_cfg->disable_trellis_quant;
  cfg->enable_ref_frame_mvs =
      (extra_cfg->allow_ref_frame_mvs || extra_cfg->enable_ref_frame_mvs);
  cfg->enable_onesided_comp = extra_cfg->enable_onesided_comp;
  cfg->enable_reduced_reference_set = extra_cfg->enable_reduced_reference_set;
  cfg->reduced_tx_type_set = extra_cfg->reduced_tx_type_set;
}

static void update_default_encoder_config(const cfg_options_t *cfg,
                                          struct av1_extracfg *extra_cfg) {
  extra_cfg->enable_cdef = cfg->enable_cdef;
  extra_cfg->enable_restoration = cfg->enable_restoration;
  extra_cfg->superblock_size = (cfg->superblock_size == 64)
                                   ? AOM_SUPERBLOCK_SIZE_64X64
                                   : (cfg->superblock_size == 128)
                                         ? AOM_SUPERBLOCK_SIZE_128X128
                                         : AOM_SUPERBLOCK_SIZE_DYNAMIC;
  extra_cfg->enable_warped_motion = cfg->enable_warped_motion;
  extra_cfg->enable_dist_wtd_comp = cfg->enable_dist_wtd_comp;
  extra_cfg->enable_diff_wtd_comp = cfg->enable_diff_wtd_comp;
  extra_cfg->enable_dual_filter = cfg->enable_dual_filter;
  extra_cfg->enable_angle_delta = cfg->enable_angle_delta;
  extra_cfg->enable_rect_partitions = cfg->enable_rect_partitions;
  extra_cfg->enable_ab_partitions = cfg->enable_ab_partitions;
  extra_cfg->enable_1to4_partitions = cfg->enable_1to4_partitions;
  extra_cfg->max_partition_size = cfg->max_partition_size;
  extra_cfg->min_partition_size = cfg->min_partition_size;
  extra_cfg->enable_intra_edge_filter = cfg->enable_intra_edge_filter;
  extra_cfg->enable_tx64 = cfg->enable_tx64;
  extra_cfg->enable_flip_idtx = cfg->enable_flip_idtx;
  extra_cfg->enable_masked_comp = cfg->enable_masked_comp;
  extra_cfg->enable_interintra_comp = cfg->enable_interintra_comp;
  extra_cfg->enable_smooth_interintra = cfg->enable_smooth_interintra;
  extra_cfg->enable_interinter_wedge = cfg->enable_interinter_wedge;
  extra_cfg->enable_interintra_wedge = cfg->enable_interintra_wedge;
  extra_cfg->enable_global_motion = cfg->enable_global_motion;
  extra_cfg->enable_filter_intra = cfg->enable_filter_intra;
  extra_cfg->enable_smooth_intra = cfg->enable_smooth_intra;
  extra_cfg->enable_paeth_intra = cfg->enable_paeth_intra;
  extra_cfg->enable_cfl_intra = cfg->enable_cfl_intra;
  extra_cfg->enable_obmc = cfg->enable_obmc;
  extra_cfg->enable_palette = cfg->enable_palette;
  extra_cfg->enable_intrabc = cfg->enable_intrabc;
  extra_cfg->disable_trellis_quant = cfg->disable_trellis_quant;
  extra_cfg->enable_ref_frame_mvs = cfg->enable_ref_frame_mvs;
  extra_cfg->enable_onesided_comp = cfg->enable_onesided_comp;
  extra_cfg->enable_reduced_reference_set = cfg->enable_reduced_reference_set;
  extra_cfg->reduced_tx_type_set = cfg->reduced_tx_type_set;
}

static double convert_qp_offset(int qp, int qp_offset, int bit_depth) {
  const double base_q_val = av1_convert_qindex_to_q(qp, bit_depth);
  const int new_qp = AOMMAX(qp - qp_offset, 0);
  const double new_q_val = av1_convert_qindex_to_q(new_qp, bit_depth);
  return (base_q_val - new_q_val);
}

static double get_modeled_qp_offset(int qp, int level, int bit_depth) {
  // 80% for keyframe was derived empirically.
  // 40% similar to rc_pick_q_and_bounds_one_pass_vbr() for Q mode ARF.
  // Rest derived similar to rc_pick_q_and_bounds_two_pass()
  static const int percents[FIXED_QP_OFFSET_COUNT] = { 76, 60, 30, 15, 8 };
  const double q_val = av1_convert_qindex_to_q(qp, bit_depth);
  return q_val * percents[level] / 100;
}

// update_config parameter is used to indicate whether extra command line
// parameters are read. If extra command line parameters are read, then
// parameters in the configure file will not overwrite the parameters in
// extra_cfg.
static aom_codec_err_t set_encoder_config(AV1EncoderConfig *oxcf,
                                          aom_codec_enc_cfg_t *cfg,
                                          struct av1_extracfg *extra_cfg,
                                          int update_config) {
  if (cfg->encoder_cfg.init_by_cfg_file && !update_config) {
    update_default_encoder_config(&cfg->encoder_cfg, extra_cfg);
  }

  TuneCfg *const tune_cfg = &oxcf->tune_cfg;

  FrameDimensionCfg *const frm_dim_cfg = &oxcf->frm_dim_cfg;

  TileConfig *const tile_cfg = &oxcf->tile_cfg;

  ResizeCfg *const resize_cfg = &oxcf->resize_cfg;

  GFConfig *const gf_cfg = &oxcf->gf_cfg;

  PartitionCfg *const part_cfg = &oxcf->part_cfg;

  IntraModeCfg *const intra_mode_cfg = &oxcf->intra_mode_cfg;

  TxfmSizeTypeCfg *const txfm_cfg = &oxcf->txfm_cfg;

  CompoundTypeCfg *const comp_type_cfg = &oxcf->comp_type_cfg;

  SuperResCfg *const superres_cfg = &oxcf->superres_cfg;

  KeyFrameCfg *const kf_cfg = &oxcf->kf_cfg;

  DecoderModelCfg *const dec_model_cfg = &oxcf->dec_model_cfg;

  RateControlCfg *const rc_cfg = &oxcf->rc_cfg;

  QuantizationCfg *const q_cfg = &oxcf->q_cfg;

  ColorCfg *const color_cfg = &oxcf->color_cfg;

  InputCfg *const input_cfg = &oxcf->input_cfg;

  AlgoCfg *const algo_cfg = &oxcf->algo_cfg;

  ToolCfg *const tool_cfg = &oxcf->tool_cfg;

  const int is_vbr = cfg->rc_end_usage == AOM_VBR;
  oxcf->profile = cfg->g_profile;
  oxcf->max_threads = (int)cfg->g_threads;
  oxcf->mode = (cfg->g_usage == AOM_USAGE_REALTIME) ? REALTIME : GOOD;

  // Set frame-dimension related configuration.
  frm_dim_cfg->width = cfg->g_w;
  frm_dim_cfg->height = cfg->g_h;
  frm_dim_cfg->forced_max_frame_width = cfg->g_forced_max_frame_width;
  frm_dim_cfg->forced_max_frame_height = cfg->g_forced_max_frame_height;
  frm_dim_cfg->render_width = extra_cfg->render_width;
  frm_dim_cfg->render_height = extra_cfg->render_height;

  // Set input video related configuration.
  input_cfg->input_bit_depth = cfg->g_input_bit_depth;
  // guess a frame rate if out of whack, use 30
  input_cfg->init_framerate = (double)cfg->g_timebase.den / cfg->g_timebase.num;
#if CONFIG_SINGLEPASS
  input_cfg->limit = cfg->g_limit;
#else
  if (cfg->g_pass == AOM_RC_LAST_PASS) {
    const size_t packet_sz = sizeof(FIRSTPASS_STATS);
    const int n_packets = (int)(cfg->rc_twopass_stats_in.sz / packet_sz);
    input_cfg->limit = n_packets - 1;
  } else {
    input_cfg->limit = cfg->g_limit;
  }
#endif  // CONFIG_SINGLEPASS
  input_cfg->chroma_subsampling_x = extra_cfg->chroma_subsampling_x;
  input_cfg->chroma_subsampling_y = extra_cfg->chroma_subsampling_y;
  if (input_cfg->init_framerate > 180) {
    input_cfg->init_framerate = 30;
    dec_model_cfg->timing_info_present = 0;
  }

  // Set Decoder model configuration.
  if (extra_cfg->timing_info_type == AOM_TIMING_EQUAL ||
      extra_cfg->timing_info_type == AOM_TIMING_DEC_MODEL) {
    dec_model_cfg->timing_info_present = 1;
    dec_model_cfg->timing_info.num_units_in_display_tick = cfg->g_timebase.num;
    dec_model_cfg->timing_info.time_scale = cfg->g_timebase.den;
    dec_model_cfg->timing_info.num_ticks_per_picture = 1;
  } else {
    dec_model_cfg->timing_info_present = 0;
  }
  if (extra_cfg->timing_info_type == AOM_TIMING_EQUAL) {
    dec_model_cfg->timing_info.equal_picture_interval = 1;
    dec_model_cfg->decoder_model_info_present_flag = 0;
    dec_model_cfg->display_model_info_present_flag = 1;
  } else if (extra_cfg->timing_info_type == AOM_TIMING_DEC_MODEL) {
    //    if( extra_cfg->arnr_strength > 0 )
    //    {
    //      printf("Only --arnr-strength=0 can currently be used with
    //      --timing-info=model."); return AOM_CODEC_INVALID_PARAM;
    //    }
    //    if( extra_cfg->enable_superres)
    //    {
    //      printf("Only --superres-mode=0 can currently be used with
    //      --timing-info=model."); return AOM_CODEC_INVALID_PARAM;
    //    }
    dec_model_cfg->num_units_in_decoding_tick = cfg->g_timebase.num;
    dec_model_cfg->timing_info.equal_picture_interval = 0;
    dec_model_cfg->decoder_model_info_present_flag = 1;
    dec_model_cfg->display_model_info_present_flag = 1;
  }

  switch (cfg->g_pass) {
    case AOM_RC_ONE_PASS: oxcf->pass = 0; break;
#if CONFIG_SINGLEPASS
    default: oxcf->pass = 0; break;
#else
    case AOM_RC_FIRST_PASS: oxcf->pass = 1; break;
    case AOM_RC_LAST_PASS: oxcf->pass = 2; break;
#endif  // !CONFIG_SINGLEPASS
  }

  // Set Rate Control configuration.
  rc_cfg->max_intra_bitrate_pct = extra_cfg->rc_max_intra_bitrate_pct;
  rc_cfg->max_inter_bitrate_pct = extra_cfg->rc_max_inter_bitrate_pct;
  rc_cfg->gf_cbr_boost_pct = extra_cfg->gf_cbr_boost_pct;
  rc_cfg->mode = cfg->rc_end_usage;
  rc_cfg->min_cr = extra_cfg->min_cr;
  rc_cfg->best_allowed_q = extra_cfg->lossless ? 0 : cfg->rc_min_quantizer;
  rc_cfg->worst_allowed_q = extra_cfg->lossless ? 0 : cfg->rc_max_quantizer;
  rc_cfg->qp = extra_cfg->qp;

  rc_cfg->under_shoot_pct = cfg->rc_undershoot_pct;
  rc_cfg->over_shoot_pct = cfg->rc_overshoot_pct;
  rc_cfg->maximum_buffer_size_ms = is_vbr ? 240000 : cfg->rc_buf_sz;
  rc_cfg->starting_buffer_level_ms = is_vbr ? 60000 : cfg->rc_buf_initial_sz;
  rc_cfg->optimal_buffer_level_ms = is_vbr ? 60000 : cfg->rc_buf_optimal_sz;
  // Convert target bandwidth from Kbit/s to Bit/s
  rc_cfg->target_bandwidth = 1000 * cfg->rc_target_bitrate;
  rc_cfg->drop_frames_water_mark = cfg->rc_dropframe_thresh;
  rc_cfg->vbr_corpus_complexity_lap = extra_cfg->vbr_corpus_complexity_lap;
#if !CONFIG_SINGLEPASS
  rc_cfg->vbrbias = cfg->rc_2pass_vbr_bias_pct;
#endif  // !CONFIG_SINGLEPASS
  rc_cfg->vbrmin_section = cfg->rc_2pass_vbr_minsection_pct;
  rc_cfg->vbrmax_section = cfg->rc_2pass_vbr_maxsection_pct;

  // Set Toolset related configuration.
  tool_cfg->bit_depth = cfg->g_bit_depth;
  tool_cfg->enable_cdef = extra_cfg->enable_cdef;
  tool_cfg->enable_restoration =
      (cfg->g_usage == AOM_USAGE_REALTIME) ? 0 : extra_cfg->enable_restoration;
  tool_cfg->force_video_mode = extra_cfg->force_video_mode;
  tool_cfg->enable_palette = extra_cfg->enable_palette;
  // FIXME(debargha): Should this be:
  // tool_cfg->enable_ref_frame_mvs  = extra_cfg->allow_ref_frame_mvs &
  //                                         extra_cfg->enable_order_hint ?
  // Disallow using temporal MVs while large_scale_tile = 1.
  tool_cfg->enable_ref_frame_mvs =
      extra_cfg->allow_ref_frame_mvs && !cfg->large_scale_tile;
  tool_cfg->superblock_size = extra_cfg->superblock_size;
  tool_cfg->enable_monochrome = cfg->monochrome;
  tool_cfg->full_still_picture_hdr = cfg->full_still_picture_hdr;
  tool_cfg->enable_dual_filter = extra_cfg->enable_dual_filter;
  tool_cfg->enable_order_hint = extra_cfg->enable_order_hint;
  tool_cfg->enable_interintra_comp = extra_cfg->enable_interintra_comp;
  tool_cfg->ref_frame_mvs_present =
      extra_cfg->enable_ref_frame_mvs & extra_cfg->enable_order_hint;
  tool_cfg->enable_global_motion = extra_cfg->enable_global_motion;
  tool_cfg->error_resilient_mode =
      cfg->g_error_resilient | extra_cfg->error_resilient_mode;
  tool_cfg->frame_parallel_decoding_mode =
      extra_cfg->frame_parallel_decoding_mode;

  // Set Quantization related configuration.
  q_cfg->using_qm = extra_cfg->enable_qm;
  q_cfg->qm_minlevel = extra_cfg->qm_min;
  q_cfg->qm_maxlevel = extra_cfg->qm_max;
  q_cfg->quant_b_adapt = extra_cfg->quant_b_adapt;
  q_cfg->enable_chroma_deltaq = extra_cfg->enable_chroma_deltaq;
  q_cfg->aq_mode = extra_cfg->aq_mode;
  q_cfg->deltaq_mode = extra_cfg->deltaq_mode;
  q_cfg->use_fixed_qp_offsets =
      cfg->use_fixed_qp_offsets && (rc_cfg->mode == AOM_Q);
  for (int i = 0; i < FIXED_QP_OFFSET_COUNT; ++i) {
    if (q_cfg->use_fixed_qp_offsets) {
      if (cfg->fixed_qp_offsets[i] >= 0) {  // user-provided qp offset
        q_cfg->fixed_qp_offsets[i] = convert_qp_offset(
            rc_cfg->qp, cfg->fixed_qp_offsets[i], tool_cfg->bit_depth);
      } else {  // auto-selected qp offset
        q_cfg->fixed_qp_offsets[i] =
            get_modeled_qp_offset(rc_cfg->qp, i, tool_cfg->bit_depth);
      }
    } else {
      q_cfg->fixed_qp_offsets[i] = -1.0;
    }
  }

  tool_cfg->enable_deltalf_mode =
      (q_cfg->deltaq_mode != NO_DELTA_Q) && extra_cfg->deltalf_mode;

  // Set cost update frequency configuration.
  oxcf->cost_upd_freq.coeff = (COST_UPDATE_TYPE)extra_cfg->coeff_cost_upd_freq;
  oxcf->cost_upd_freq.mode = (COST_UPDATE_TYPE)extra_cfg->mode_cost_upd_freq;
  oxcf->cost_upd_freq.mv = (COST_UPDATE_TYPE)extra_cfg->mv_cost_upd_freq;

  // Set frame resize mode configuration.
  resize_cfg->resize_mode = (RESIZE_MODE)cfg->rc_resize_mode;
  resize_cfg->resize_scale_denominator = (uint8_t)cfg->rc_resize_denominator;
  resize_cfg->resize_kf_scale_denominator =
      (uint8_t)cfg->rc_resize_kf_denominator;
  if (resize_cfg->resize_mode == RESIZE_FIXED &&
      resize_cfg->resize_scale_denominator == SCALE_NUMERATOR &&
      resize_cfg->resize_kf_scale_denominator == SCALE_NUMERATOR)
    resize_cfg->resize_mode = RESIZE_NONE;

  // Set encoder algorithm related configuration.
  algo_cfg->enable_overlay = extra_cfg->enable_overlay;
  algo_cfg->disable_trellis_quant = extra_cfg->disable_trellis_quant;
  algo_cfg->sharpness = extra_cfg->sharpness;
  algo_cfg->arnr_max_frames = extra_cfg->arnr_max_frames;
  algo_cfg->arnr_strength = extra_cfg->arnr_strength;
  algo_cfg->cdf_update_mode = (uint8_t)extra_cfg->cdf_update_mode;
  // TODO(any): Fix and Enable TPL for resize-mode > 0
  algo_cfg->enable_tpl_model =
      resize_cfg->resize_mode ? 0 : extra_cfg->enable_tpl_model;

// Set two-pass stats configuration.
#if !CONFIG_SINGLEPASS
  oxcf->twopass_stats_in = cfg->rc_twopass_stats_in;
#endif  // !CONFIG_SINGLEPASS

  // Set Key frame configuration.
  kf_cfg->fwd_kf_enabled = cfg->fwd_kf_enabled;
  kf_cfg->auto_key =
      cfg->kf_mode == AOM_KF_AUTO && cfg->kf_min_dist != cfg->kf_max_dist;
  kf_cfg->key_freq_min = cfg->kf_min_dist;
  kf_cfg->key_freq_max = cfg->kf_max_dist;
  kf_cfg->sframe_dist = cfg->sframe_dist;
  kf_cfg->sframe_mode = cfg->sframe_mode;
  kf_cfg->enable_sframe = extra_cfg->s_frame_mode;
  kf_cfg->enable_keyframe_filtering = extra_cfg->enable_keyframe_filtering;
  kf_cfg->enable_intrabc = extra_cfg->enable_intrabc;

  oxcf->speed = extra_cfg->cpu_used;

  // Set Color related configuration.
  color_cfg->color_primaries = extra_cfg->color_primaries;
  color_cfg->transfer_characteristics = extra_cfg->transfer_characteristics;
  color_cfg->matrix_coefficients = extra_cfg->matrix_coefficients;
  color_cfg->color_range = extra_cfg->color_range;
  color_cfg->chroma_sample_position = extra_cfg->chroma_sample_position;

  // Set Group of frames configuration.
  gf_cfg->lag_in_frames = clamp(cfg->g_lag_in_frames, 0, MAX_LAG_BUFFERS);
  gf_cfg->enable_auto_arf = extra_cfg->enable_auto_alt_ref;
  gf_cfg->enable_auto_brf = extra_cfg->enable_auto_bwd_ref;
  gf_cfg->min_gf_interval = extra_cfg->min_gf_interval;
  gf_cfg->max_gf_interval = extra_cfg->max_gf_interval;
  gf_cfg->gf_min_pyr_height = extra_cfg->gf_min_pyr_height;
  gf_cfg->gf_max_pyr_height = extra_cfg->gf_max_pyr_height;

  oxcf->subgop_config_str = extra_cfg->subgop_config_str;
  oxcf->subgop_config_path = extra_cfg->subgop_config_path;

  // Set tune related configuration.
  tune_cfg->tuning = extra_cfg->tuning;
  tune_cfg->vmaf_model_path = extra_cfg->vmaf_model_path;
  tune_cfg->content = extra_cfg->content;

  if (cfg->large_scale_tile) {
    tune_cfg->film_grain_test_vector = 0;
    tune_cfg->film_grain_table_filename = NULL;
  } else {
    tune_cfg->film_grain_test_vector = extra_cfg->film_grain_test_vector;
    tune_cfg->film_grain_table_filename = extra_cfg->film_grain_table_filename;
  }
#if CONFIG_DENOISE
  oxcf->noise_level = extra_cfg->noise_level;
  oxcf->noise_block_size = extra_cfg->noise_block_size;
#endif

  // Set Tile related configuration.
  tile_cfg->num_tile_groups = extra_cfg->num_tg;
  // In large-scale tile encoding mode, num_tile_groups is always 1.
  if (cfg->large_scale_tile) tile_cfg->num_tile_groups = 1;
  tile_cfg->mtu = extra_cfg->mtu_size;
  tile_cfg->enable_large_scale_tile = cfg->large_scale_tile;
  tile_cfg->enable_single_tile_decoding =
      (tile_cfg->enable_large_scale_tile) ? extra_cfg->single_tile_decoding : 0;
  tile_cfg->tile_columns = extra_cfg->tile_columns;
  tile_cfg->tile_rows = extra_cfg->tile_rows;
  tile_cfg->tile_width_count = AOMMIN(cfg->tile_width_count, MAX_TILE_COLS);
  tile_cfg->tile_height_count = AOMMIN(cfg->tile_height_count, MAX_TILE_ROWS);
  for (int i = 0; i < tile_cfg->tile_width_count; i++) {
    tile_cfg->tile_widths[i] = AOMMAX(cfg->tile_widths[i], 1);
  }
  for (int i = 0; i < tile_cfg->tile_height_count; i++) {
    tile_cfg->tile_heights[i] = AOMMAX(cfg->tile_heights[i], 1);
  }
  tile_cfg->enable_ext_tile_debug = extra_cfg->ext_tile_debug;

  if (tile_cfg->enable_large_scale_tile) {
    // The superblock_size can only be AOM_SUPERBLOCK_SIZE_64X64 or
    // AOM_SUPERBLOCK_SIZE_128X128 while tile_cfg->enable_large_scale_tile = 1.
    // If superblock_size = AOM_SUPERBLOCK_SIZE_DYNAMIC, hard set it to
    // AOM_SUPERBLOCK_SIZE_64X64(default value in large_scale_tile).
    if (extra_cfg->superblock_size != AOM_SUPERBLOCK_SIZE_64X64 &&
        extra_cfg->superblock_size != AOM_SUPERBLOCK_SIZE_128X128)
      tool_cfg->superblock_size = AOM_SUPERBLOCK_SIZE_64X64;
  }

  // Set reference frame related configuration.
  oxcf->ref_frm_cfg.max_reference_frames = extra_cfg->max_reference_frames;
  oxcf->ref_frm_cfg.enable_reduced_reference_set =
      extra_cfg->enable_reduced_reference_set;
  oxcf->ref_frm_cfg.enable_onesided_comp = extra_cfg->enable_onesided_comp;

  oxcf->row_mt = extra_cfg->row_mt;

  // Set motion mode related configuration.
  oxcf->motion_mode_cfg.enable_obmc = extra_cfg->enable_obmc;
  oxcf->motion_mode_cfg.enable_warped_motion = extra_cfg->enable_warped_motion;
  oxcf->motion_mode_cfg.allow_warped_motion =
      (cfg->g_usage == AOM_USAGE_REALTIME)
          ? false
          : (extra_cfg->allow_warped_motion & extra_cfg->enable_warped_motion);

  // Set partition related configuration.
  part_cfg->enable_rect_partitions = extra_cfg->enable_rect_partitions;
  part_cfg->enable_ab_partitions = extra_cfg->enable_ab_partitions;
  part_cfg->enable_1to4_partitions = extra_cfg->enable_1to4_partitions;
  part_cfg->min_partition_size = extra_cfg->min_partition_size;
  part_cfg->max_partition_size = extra_cfg->max_partition_size;

  // Set intra mode configuration.
  intra_mode_cfg->enable_angle_delta = extra_cfg->enable_angle_delta;
  intra_mode_cfg->enable_intra_edge_filter =
      extra_cfg->enable_intra_edge_filter;
  intra_mode_cfg->enable_filter_intra = extra_cfg->enable_filter_intra;
  intra_mode_cfg->enable_smooth_intra = extra_cfg->enable_smooth_intra;
  intra_mode_cfg->enable_paeth_intra = extra_cfg->enable_paeth_intra;
  intra_mode_cfg->enable_cfl_intra = extra_cfg->enable_cfl_intra;

  // Set transform size/type configuration.
  txfm_cfg->enable_tx64 = extra_cfg->enable_tx64;
  txfm_cfg->enable_flip_idtx = extra_cfg->enable_flip_idtx;
  txfm_cfg->reduced_tx_type_set = extra_cfg->reduced_tx_type_set;
  txfm_cfg->use_intra_dct_only = extra_cfg->use_intra_dct_only;
  txfm_cfg->use_inter_dct_only = extra_cfg->use_inter_dct_only;
  txfm_cfg->use_intra_default_tx_only = extra_cfg->use_intra_default_tx_only;

  // Set compound type configuration.
  comp_type_cfg->enable_dist_wtd_comp =
      extra_cfg->enable_dist_wtd_comp & extra_cfg->enable_order_hint;
  comp_type_cfg->enable_masked_comp = extra_cfg->enable_masked_comp;
  comp_type_cfg->enable_diff_wtd_comp =
      extra_cfg->enable_masked_comp & extra_cfg->enable_diff_wtd_comp;
  comp_type_cfg->enable_interinter_wedge =
      extra_cfg->enable_masked_comp & extra_cfg->enable_interinter_wedge;
  comp_type_cfg->enable_smooth_interintra =
      extra_cfg->enable_interintra_comp && extra_cfg->enable_smooth_interintra;
  comp_type_cfg->enable_interintra_wedge =
      extra_cfg->enable_interintra_comp & extra_cfg->enable_interintra_wedge;

  // Set Super-resolution mode configuration.
  if (extra_cfg->lossless || cfg->large_scale_tile) {
    disable_superres(superres_cfg);
  } else {
    superres_cfg->superres_mode = cfg->rc_superres_mode;
    superres_cfg->superres_scale_denominator =
        (uint8_t)cfg->rc_superres_denominator;
    superres_cfg->superres_kf_scale_denominator =
        (uint8_t)cfg->rc_superres_kf_denominator;
    superres_cfg->superres_qthresh = cfg->rc_superres_qthresh;
    superres_cfg->superres_kf_qthresh = cfg->rc_superres_kf_qthresh;
    if (superres_cfg->superres_mode == AOM_SUPERRES_FIXED &&
        superres_cfg->superres_scale_denominator == SCALE_NUMERATOR &&
        superres_cfg->superres_kf_scale_denominator == SCALE_NUMERATOR) {
      disable_superres(superres_cfg);
    }
    if (superres_cfg->superres_mode == AOM_SUPERRES_QTHRESH &&
        superres_cfg->superres_qthresh == 255 &&
        superres_cfg->superres_kf_qthresh == 255) {
      disable_superres(superres_cfg);
    }
  }

  superres_cfg->enable_superres =
      (superres_cfg->superres_mode != AOM_SUPERRES_NONE) &&
      extra_cfg->enable_superres;
  if (!superres_cfg->enable_superres) {
    disable_superres(superres_cfg);
  }

  if (input_cfg->limit == 1) {
    // still picture mode, display model and timing is meaningless
    dec_model_cfg->display_model_info_present_flag = 0;
    dec_model_cfg->timing_info_present = 0;
  }

  oxcf->save_as_annexb = cfg->save_as_annexb;

  // Set unit test related configuration.
  oxcf->unit_test_cfg.motion_vector_unit_test =
      extra_cfg->motion_vector_unit_test;
  oxcf->unit_test_cfg.sb_multipass_unit_test =
      extra_cfg->sb_multipass_unit_test;

  oxcf->border_in_pixels =
      (resize_cfg->resize_mode || superres_cfg->superres_mode)
          ? AOM_BORDER_IN_PIXELS
          : AOM_ENC_NO_SCALE_BORDER;
  memcpy(oxcf->target_seq_level_idx, extra_cfg->target_seq_level_idx,
         sizeof(oxcf->target_seq_level_idx));
  oxcf->tier_mask = extra_cfg->tier_mask;

  if (update_config) {
    update_encoder_config(&cfg->encoder_cfg, extra_cfg);
  }
  return AOM_CODEC_OK;
}

static aom_codec_err_t encoder_set_config(aom_codec_alg_priv_t *ctx,
                                          const aom_codec_enc_cfg_t *cfg) {
  InitialDimensions *const initial_dimensions = &ctx->cpi->initial_dimensions;
  aom_codec_err_t res;
  int force_key = 0;

  if (cfg->g_w != ctx->cfg.g_w || cfg->g_h != ctx->cfg.g_h) {
#if CONFIG_SINGLEPASS
    if (cfg->g_lag_in_frames > 1)
      ERROR("Cannot change width or height after initialization");
#else
    if (cfg->g_lag_in_frames > 1 || cfg->g_pass != AOM_RC_ONE_PASS)
      ERROR("Cannot change width or height after initialization");
#endif  // CONFIG_SINGLEPASS
    if (!valid_ref_frame_size(ctx->cfg.g_w, ctx->cfg.g_h, cfg->g_w, cfg->g_h) ||
        (initial_dimensions->width &&
         (int)cfg->g_w > initial_dimensions->width) ||
        (initial_dimensions->height &&
         (int)cfg->g_h > initial_dimensions->height))
      force_key = 1;
  }

  // Prevent increasing lag_in_frames. This check is stricter than it needs
  // to be -- the limit is not increasing past the first lag_in_frames
  // value, but we don't track the initial config, only the last successful
  // config.
  if (cfg->g_lag_in_frames > ctx->cfg.g_lag_in_frames)
    ERROR("Cannot increase lag_in_frames");
  // Prevent changing lag_in_frames if Lookahead Processing is enabled
  if (cfg->g_lag_in_frames != ctx->cfg.g_lag_in_frames &&
      ctx->num_lap_buffers > 0)
    ERROR("Cannot change lag_in_frames if LAP is enabled");

  res = validate_config(ctx, cfg, &ctx->extra_cfg);

  if (res == AOM_CODEC_OK) {
    ctx->cfg = *cfg;
    set_encoder_config(&ctx->oxcf, &ctx->cfg, &ctx->extra_cfg, 0);
    // On profile change, request a key frame
    force_key |= ctx->cpi->common.seq_params.profile != ctx->oxcf.profile;
    av1_change_config(ctx->cpi, &ctx->oxcf);
    if (ctx->cpi_lap != NULL) {
      av1_change_config(ctx->cpi_lap, &ctx->oxcf);
    }
  }

  if (force_key) ctx->next_frame_flags |= AOM_EFLAG_FORCE_KF;

  return res;
}

static aom_fixed_buf_t *encoder_get_global_headers(aom_codec_alg_priv_t *ctx) {
  return av1_get_global_headers(ctx->cpi);
}

static aom_codec_err_t ctrl_get_quantizer(aom_codec_alg_priv_t *ctx,
                                          va_list args) {
  int *const arg = va_arg(args, int *);
  if (arg == NULL) return AOM_CODEC_INVALID_PARAM;
  *arg = av1_get_quantizer(ctx->cpi);
  return AOM_CODEC_OK;
}

static aom_codec_err_t ctrl_get_baseline_gf_interval(aom_codec_alg_priv_t *ctx,
                                                     va_list args) {
  int *const arg = va_arg(args, int *);
  if (arg == NULL) return AOM_CODEC_INVALID_PARAM;
  *arg = ctx->cpi->rc.baseline_gf_interval;
  return AOM_CODEC_OK;
}

static aom_codec_err_t update_extra_cfg(aom_codec_alg_priv_t *ctx,
                                        struct av1_extracfg *extra_cfg) {
  const aom_codec_err_t res = validate_config(ctx, &ctx->cfg, extra_cfg);
  if (res == AOM_CODEC_OK) {
    ctx->extra_cfg = *extra_cfg;
    set_encoder_config(&ctx->oxcf, &ctx->cfg, &ctx->extra_cfg, 1);
    av1_change_config(ctx->cpi, &ctx->oxcf);
    if (ctx->cpi_lap != NULL) {
      av1_change_config(ctx->cpi_lap, &ctx->oxcf);
    }
  }
  return res;
}

static aom_codec_err_t ctrl_set_cpuused(aom_codec_alg_priv_t *ctx,
                                        va_list args) {
  struct av1_extracfg extra_cfg = ctx->extra_cfg;
  extra_cfg.cpu_used = CAST(AOME_SET_CPUUSED, args);
  return update_extra_cfg(ctx, &extra_cfg);
}

static aom_codec_err_t ctrl_set_enable_auto_alt_ref(aom_codec_alg_priv_t *ctx,
                                                    va_list args) {
  struct av1_extracfg extra_cfg = ctx->extra_cfg;
  extra_cfg.enable_auto_alt_ref = CAST(AOME_SET_ENABLEAUTOALTREF, args);
  return update_extra_cfg(ctx, &extra_cfg);
}

static aom_codec_err_t ctrl_set_enable_auto_bwd_ref(aom_codec_alg_priv_t *ctx,
                                                    va_list args) {
  struct av1_extracfg extra_cfg = ctx->extra_cfg;
  extra_cfg.enable_auto_bwd_ref = CAST(AOME_SET_ENABLEAUTOBWDREF, args);
  return update_extra_cfg(ctx, &extra_cfg);
}

static aom_codec_err_t ctrl_set_noise_sensitivity(aom_codec_alg_priv_t *ctx,
                                                  va_list args) {
  struct av1_extracfg extra_cfg = ctx->extra_cfg;
  extra_cfg.noise_sensitivity = CAST(AV1E_SET_NOISE_SENSITIVITY, args);
  return update_extra_cfg(ctx, &extra_cfg);
}

static aom_codec_err_t ctrl_set_sharpness(aom_codec_alg_priv_t *ctx,
                                          va_list args) {
  struct av1_extracfg extra_cfg = ctx->extra_cfg;
  extra_cfg.sharpness = CAST(AOME_SET_SHARPNESS, args);
  return update_extra_cfg(ctx, &extra_cfg);
}

static aom_codec_err_t ctrl_set_static_thresh(aom_codec_alg_priv_t *ctx,
                                              va_list args) {
  struct av1_extracfg extra_cfg = ctx->extra_cfg;
  extra_cfg.static_thresh = CAST(AOME_SET_STATIC_THRESHOLD, args);
  return update_extra_cfg(ctx, &extra_cfg);
}

static aom_codec_err_t ctrl_set_row_mt(aom_codec_alg_priv_t *ctx,
                                       va_list args) {
  struct av1_extracfg extra_cfg = ctx->extra_cfg;
  extra_cfg.row_mt = CAST(AV1E_SET_ROW_MT, args);
  return update_extra_cfg(ctx, &extra_cfg);
}

static aom_codec_err_t ctrl_set_tile_columns(aom_codec_alg_priv_t *ctx,
                                             va_list args) {
  struct av1_extracfg extra_cfg = ctx->extra_cfg;
  extra_cfg.tile_columns = CAST(AV1E_SET_TILE_COLUMNS, args);
  return update_extra_cfg(ctx, &extra_cfg);
}

static aom_codec_err_t ctrl_set_tile_rows(aom_codec_alg_priv_t *ctx,
                                          va_list args) {
  struct av1_extracfg extra_cfg = ctx->extra_cfg;
  extra_cfg.tile_rows = CAST(AV1E_SET_TILE_ROWS, args);
  return update_extra_cfg(ctx, &extra_cfg);
}

static aom_codec_err_t ctrl_set_enable_tpl_model(aom_codec_alg_priv_t *ctx,
                                                 va_list args) {
  struct av1_extracfg extra_cfg = ctx->extra_cfg;
  extra_cfg.enable_tpl_model = CAST(AV1E_SET_ENABLE_TPL_MODEL, args);
  return update_extra_cfg(ctx, &extra_cfg);
}

static aom_codec_err_t ctrl_set_enable_keyframe_filtering(
    aom_codec_alg_priv_t *ctx, va_list args) {
  struct av1_extracfg extra_cfg = ctx->extra_cfg;
  extra_cfg.enable_keyframe_filtering =
      CAST(AV1E_SET_ENABLE_KEYFRAME_FILTERING, args);
  return update_extra_cfg(ctx, &extra_cfg);
}

static aom_codec_err_t ctrl_set_arnr_max_frames(aom_codec_alg_priv_t *ctx,
                                                va_list args) {
  struct av1_extracfg extra_cfg = ctx->extra_cfg;
  extra_cfg.arnr_max_frames = CAST(AOME_SET_ARNR_MAXFRAMES, args);
  return update_extra_cfg(ctx, &extra_cfg);
}

static aom_codec_err_t ctrl_set_arnr_strength(aom_codec_alg_priv_t *ctx,
                                              va_list args) {
  struct av1_extracfg extra_cfg = ctx->extra_cfg;
  extra_cfg.arnr_strength = CAST(AOME_SET_ARNR_STRENGTH, args);
  return update_extra_cfg(ctx, &extra_cfg);
}

static aom_codec_err_t ctrl_set_tuning(aom_codec_alg_priv_t *ctx,
                                       va_list args) {
  struct av1_extracfg extra_cfg = ctx->extra_cfg;
  extra_cfg.tuning = CAST(AOME_SET_TUNING, args);
  return update_extra_cfg(ctx, &extra_cfg);
}

static aom_codec_err_t ctrl_set_qp(aom_codec_alg_priv_t *ctx, va_list args) {
  struct av1_extracfg extra_cfg = ctx->extra_cfg;
  extra_cfg.qp = CAST(AOME_SET_QP, args);
  return update_extra_cfg(ctx, &extra_cfg);
}

static aom_codec_err_t ctrl_set_rc_max_intra_bitrate_pct(
    aom_codec_alg_priv_t *ctx, va_list args) {
  struct av1_extracfg extra_cfg = ctx->extra_cfg;
  extra_cfg.rc_max_intra_bitrate_pct =
      CAST(AOME_SET_MAX_INTRA_BITRATE_PCT, args);
  return update_extra_cfg(ctx, &extra_cfg);
}

static aom_codec_err_t ctrl_set_rc_max_inter_bitrate_pct(
    aom_codec_alg_priv_t *ctx, va_list args) {
  struct av1_extracfg extra_cfg = ctx->extra_cfg;
  extra_cfg.rc_max_inter_bitrate_pct =
      CAST(AOME_SET_MAX_INTER_BITRATE_PCT, args);
  return update_extra_cfg(ctx, &extra_cfg);
}

static aom_codec_err_t ctrl_set_rc_gf_cbr_boost_pct(aom_codec_alg_priv_t *ctx,
                                                    va_list args) {
  struct av1_extracfg extra_cfg = ctx->extra_cfg;
  extra_cfg.gf_cbr_boost_pct = CAST(AV1E_SET_GF_CBR_BOOST_PCT, args);
  return update_extra_cfg(ctx, &extra_cfg);
}

static aom_codec_err_t ctrl_set_lossless(aom_codec_alg_priv_t *ctx,
                                         va_list args) {
  struct av1_extracfg extra_cfg = ctx->extra_cfg;
  extra_cfg.lossless = CAST(AV1E_SET_LOSSLESS, args);
  return update_extra_cfg(ctx, &extra_cfg);
}

static aom_codec_err_t ctrl_set_enable_cdef(aom_codec_alg_priv_t *ctx,
                                            va_list args) {
  struct av1_extracfg extra_cfg = ctx->extra_cfg;
  extra_cfg.enable_cdef = CAST(AV1E_SET_ENABLE_CDEF, args);
  return update_extra_cfg(ctx, &extra_cfg);
}

static aom_codec_err_t ctrl_set_enable_restoration(aom_codec_alg_priv_t *ctx,
                                                   va_list args) {
  struct av1_extracfg extra_cfg = ctx->extra_cfg;
  extra_cfg.enable_restoration = CAST(AV1E_SET_ENABLE_RESTORATION, args);
  return update_extra_cfg(ctx, &extra_cfg);
}

static aom_codec_err_t ctrl_set_force_video_mode(aom_codec_alg_priv_t *ctx,
                                                 va_list args) {
  struct av1_extracfg extra_cfg = ctx->extra_cfg;
  extra_cfg.force_video_mode = CAST(AV1E_SET_FORCE_VIDEO_MODE, args);
  return update_extra_cfg(ctx, &extra_cfg);
}

static aom_codec_err_t ctrl_set_enable_obmc(aom_codec_alg_priv_t *ctx,
                                            va_list args) {
  struct av1_extracfg extra_cfg = ctx->extra_cfg;
  extra_cfg.enable_obmc = CAST(AV1E_SET_ENABLE_OBMC, args);
  return update_extra_cfg(ctx, &extra_cfg);
}

static aom_codec_err_t ctrl_set_disable_trellis_quant(aom_codec_alg_priv_t *ctx,
                                                      va_list args) {
  struct av1_extracfg extra_cfg = ctx->extra_cfg;
  extra_cfg.disable_trellis_quant = CAST(AV1E_SET_DISABLE_TRELLIS_QUANT, args);
  return update_extra_cfg(ctx, &extra_cfg);
}

static aom_codec_err_t ctrl_set_enable_qm(aom_codec_alg_priv_t *ctx,
                                          va_list args) {
  struct av1_extracfg extra_cfg = ctx->extra_cfg;
  extra_cfg.enable_qm = CAST(AV1E_SET_ENABLE_QM, args);
  return update_extra_cfg(ctx, &extra_cfg);
}
static aom_codec_err_t ctrl_set_qm_y(aom_codec_alg_priv_t *ctx, va_list args) {
  struct av1_extracfg extra_cfg = ctx->extra_cfg;
  extra_cfg.qm_y = CAST(AV1E_SET_QM_Y, args);
  return update_extra_cfg(ctx, &extra_cfg);
}
static aom_codec_err_t ctrl_set_qm_u(aom_codec_alg_priv_t *ctx, va_list args) {
  struct av1_extracfg extra_cfg = ctx->extra_cfg;
  extra_cfg.qm_u = CAST(AV1E_SET_QM_U, args);
  return update_extra_cfg(ctx, &extra_cfg);
}
static aom_codec_err_t ctrl_set_qm_v(aom_codec_alg_priv_t *ctx, va_list args) {
  struct av1_extracfg extra_cfg = ctx->extra_cfg;
  extra_cfg.qm_v = CAST(AV1E_SET_QM_V, args);
  return update_extra_cfg(ctx, &extra_cfg);
}
static aom_codec_err_t ctrl_set_qm_min(aom_codec_alg_priv_t *ctx,
                                       va_list args) {
  struct av1_extracfg extra_cfg = ctx->extra_cfg;
  extra_cfg.qm_min = CAST(AV1E_SET_QM_MIN, args);
  return update_extra_cfg(ctx, &extra_cfg);
}

static aom_codec_err_t ctrl_set_qm_max(aom_codec_alg_priv_t *ctx,
                                       va_list args) {
  struct av1_extracfg extra_cfg = ctx->extra_cfg;
  extra_cfg.qm_max = CAST(AV1E_SET_QM_MAX, args);
  return update_extra_cfg(ctx, &extra_cfg);
}

static aom_codec_err_t ctrl_set_num_tg(aom_codec_alg_priv_t *ctx,
                                       va_list args) {
  struct av1_extracfg extra_cfg = ctx->extra_cfg;
  extra_cfg.num_tg = CAST(AV1E_SET_NUM_TG, args);
  return update_extra_cfg(ctx, &extra_cfg);
}

static aom_codec_err_t ctrl_set_mtu(aom_codec_alg_priv_t *ctx, va_list args) {
  struct av1_extracfg extra_cfg = ctx->extra_cfg;
  extra_cfg.mtu_size = CAST(AV1E_SET_MTU, args);
  return update_extra_cfg(ctx, &extra_cfg);
}
static aom_codec_err_t ctrl_set_timing_info_type(aom_codec_alg_priv_t *ctx,
                                                 va_list args) {
  struct av1_extracfg extra_cfg = ctx->extra_cfg;
  extra_cfg.timing_info_type = CAST(AV1E_SET_TIMING_INFO_TYPE, args);
  return update_extra_cfg(ctx, &extra_cfg);
}

static aom_codec_err_t ctrl_set_enable_dual_filter(aom_codec_alg_priv_t *ctx,
                                                   va_list args) {
  struct av1_extracfg extra_cfg = ctx->extra_cfg;
  extra_cfg.enable_dual_filter = CAST(AV1E_SET_ENABLE_DUAL_FILTER, args);
  return update_extra_cfg(ctx, &extra_cfg);
}

static aom_codec_err_t ctrl_set_enable_chroma_deltaq(aom_codec_alg_priv_t *ctx,
                                                     va_list args) {
  struct av1_extracfg extra_cfg = ctx->extra_cfg;
  extra_cfg.enable_chroma_deltaq = CAST(AV1E_SET_ENABLE_CHROMA_DELTAQ, args);
  return update_extra_cfg(ctx, &extra_cfg);
}

static aom_codec_err_t ctrl_set_enable_rect_partitions(
    aom_codec_alg_priv_t *ctx, va_list args) {
  struct av1_extracfg extra_cfg = ctx->extra_cfg;
  extra_cfg.enable_rect_partitions =
      CAST(AV1E_SET_ENABLE_RECT_PARTITIONS, args);
  return update_extra_cfg(ctx, &extra_cfg);
}

static aom_codec_err_t ctrl_set_enable_ab_partitions(aom_codec_alg_priv_t *ctx,
                                                     va_list args) {
  struct av1_extracfg extra_cfg = ctx->extra_cfg;
  extra_cfg.enable_ab_partitions = CAST(AV1E_SET_ENABLE_AB_PARTITIONS, args);
  return update_extra_cfg(ctx, &extra_cfg);
}

static aom_codec_err_t ctrl_set_enable_1to4_partitions(
    aom_codec_alg_priv_t *ctx, va_list args) {
  struct av1_extracfg extra_cfg = ctx->extra_cfg;
  extra_cfg.enable_1to4_partitions =
      CAST(AV1E_SET_ENABLE_1TO4_PARTITIONS, args);
  return update_extra_cfg(ctx, &extra_cfg);
}

static aom_codec_err_t ctrl_set_min_partition_size(aom_codec_alg_priv_t *ctx,
                                                   va_list args) {
  struct av1_extracfg extra_cfg = ctx->extra_cfg;
  extra_cfg.min_partition_size = CAST(AV1E_SET_MIN_PARTITION_SIZE, args);
  return update_extra_cfg(ctx, &extra_cfg);
}

static aom_codec_err_t ctrl_set_max_partition_size(aom_codec_alg_priv_t *ctx,
                                                   va_list args) {
  struct av1_extracfg extra_cfg = ctx->extra_cfg;
  extra_cfg.max_partition_size = CAST(AV1E_SET_MAX_PARTITION_SIZE, args);
  return update_extra_cfg(ctx, &extra_cfg);
}

static aom_codec_err_t ctrl_set_enable_intra_edge_filter(
    aom_codec_alg_priv_t *ctx, va_list args) {
  struct av1_extracfg extra_cfg = ctx->extra_cfg;
  extra_cfg.enable_intra_edge_filter =
      CAST(AV1E_SET_ENABLE_INTRA_EDGE_FILTER, args);
  return update_extra_cfg(ctx, &extra_cfg);
}

static aom_codec_err_t ctrl_set_enable_order_hint(aom_codec_alg_priv_t *ctx,
                                                  va_list args) {
  struct av1_extracfg extra_cfg = ctx->extra_cfg;
  extra_cfg.enable_order_hint = CAST(AV1E_SET_ENABLE_ORDER_HINT, args);
  return update_extra_cfg(ctx, &extra_cfg);
}

static aom_codec_err_t ctrl_set_enable_tx64(aom_codec_alg_priv_t *ctx,
                                            va_list args) {
  struct av1_extracfg extra_cfg = ctx->extra_cfg;
  extra_cfg.enable_tx64 = CAST(AV1E_SET_ENABLE_TX64, args);
  return update_extra_cfg(ctx, &extra_cfg);
}

static aom_codec_err_t ctrl_set_enable_flip_idtx(aom_codec_alg_priv_t *ctx,
                                                 va_list args) {
  struct av1_extracfg extra_cfg = ctx->extra_cfg;
  extra_cfg.enable_flip_idtx = CAST(AV1E_SET_ENABLE_FLIP_IDTX, args);
  return update_extra_cfg(ctx, &extra_cfg);
}

static aom_codec_err_t ctrl_set_enable_dist_wtd_comp(aom_codec_alg_priv_t *ctx,
                                                     va_list args) {
  struct av1_extracfg extra_cfg = ctx->extra_cfg;
  extra_cfg.enable_dist_wtd_comp = CAST(AV1E_SET_ENABLE_DIST_WTD_COMP, args);
  return update_extra_cfg(ctx, &extra_cfg);
}

static aom_codec_err_t ctrl_set_max_reference_frames(aom_codec_alg_priv_t *ctx,
                                                     va_list args) {
  struct av1_extracfg extra_cfg = ctx->extra_cfg;
  extra_cfg.max_reference_frames = CAST(AV1E_SET_MAX_REFERENCE_FRAMES, args);
  return update_extra_cfg(ctx, &extra_cfg);
}

static aom_codec_err_t ctrl_set_enable_reduced_reference_set(
    aom_codec_alg_priv_t *ctx, va_list args) {
  struct av1_extracfg extra_cfg = ctx->extra_cfg;
  extra_cfg.enable_reduced_reference_set =
      CAST(AV1E_SET_REDUCED_REFERENCE_SET, args);
  return update_extra_cfg(ctx, &extra_cfg);
}

static aom_codec_err_t ctrl_set_enable_ref_frame_mvs(aom_codec_alg_priv_t *ctx,
                                                     va_list args) {
  struct av1_extracfg extra_cfg = ctx->extra_cfg;
  extra_cfg.enable_ref_frame_mvs = CAST(AV1E_SET_ENABLE_REF_FRAME_MVS, args);
  return update_extra_cfg(ctx, &extra_cfg);
}

static aom_codec_err_t ctrl_set_allow_ref_frame_mvs(aom_codec_alg_priv_t *ctx,
                                                    va_list args) {
  struct av1_extracfg extra_cfg = ctx->extra_cfg;
  extra_cfg.allow_ref_frame_mvs = CAST(AV1E_SET_ALLOW_REF_FRAME_MVS, args);
  return update_extra_cfg(ctx, &extra_cfg);
}

static aom_codec_err_t ctrl_set_enable_masked_comp(aom_codec_alg_priv_t *ctx,
                                                   va_list args) {
  struct av1_extracfg extra_cfg = ctx->extra_cfg;
  extra_cfg.enable_masked_comp = CAST(AV1E_SET_ENABLE_MASKED_COMP, args);
  return update_extra_cfg(ctx, &extra_cfg);
}

static aom_codec_err_t ctrl_set_enable_onesided_comp(aom_codec_alg_priv_t *ctx,
                                                     va_list args) {
  struct av1_extracfg extra_cfg = ctx->extra_cfg;
  extra_cfg.enable_onesided_comp = CAST(AV1E_SET_ENABLE_ONESIDED_COMP, args);
  return update_extra_cfg(ctx, &extra_cfg);
}

static aom_codec_err_t ctrl_set_enable_interintra_comp(
    aom_codec_alg_priv_t *ctx, va_list args) {
  struct av1_extracfg extra_cfg = ctx->extra_cfg;
  extra_cfg.enable_interintra_comp =
      CAST(AV1E_SET_ENABLE_INTERINTRA_COMP, args);
  return update_extra_cfg(ctx, &extra_cfg);
}

static aom_codec_err_t ctrl_set_enable_smooth_interintra(
    aom_codec_alg_priv_t *ctx, va_list args) {
  struct av1_extracfg extra_cfg = ctx->extra_cfg;
  extra_cfg.enable_smooth_interintra =
      CAST(AV1E_SET_ENABLE_SMOOTH_INTERINTRA, args);
  return update_extra_cfg(ctx, &extra_cfg);
}

static aom_codec_err_t ctrl_set_enable_diff_wtd_comp(aom_codec_alg_priv_t *ctx,
                                                     va_list args) {
  struct av1_extracfg extra_cfg = ctx->extra_cfg;
  extra_cfg.enable_diff_wtd_comp = CAST(AV1E_SET_ENABLE_DIFF_WTD_COMP, args);
  return update_extra_cfg(ctx, &extra_cfg);
}

static aom_codec_err_t ctrl_set_enable_interinter_wedge(
    aom_codec_alg_priv_t *ctx, va_list args) {
  struct av1_extracfg extra_cfg = ctx->extra_cfg;
  extra_cfg.enable_interinter_wedge =
      CAST(AV1E_SET_ENABLE_INTERINTER_WEDGE, args);
  return update_extra_cfg(ctx, &extra_cfg);
}

static aom_codec_err_t ctrl_set_enable_interintra_wedge(
    aom_codec_alg_priv_t *ctx, va_list args) {
  struct av1_extracfg extra_cfg = ctx->extra_cfg;
  extra_cfg.enable_interintra_wedge =
      CAST(AV1E_SET_ENABLE_INTERINTRA_WEDGE, args);
  return update_extra_cfg(ctx, &extra_cfg);
}

static aom_codec_err_t ctrl_set_enable_global_motion(aom_codec_alg_priv_t *ctx,
                                                     va_list args) {
  struct av1_extracfg extra_cfg = ctx->extra_cfg;
  extra_cfg.enable_global_motion = CAST(AV1E_SET_ENABLE_GLOBAL_MOTION, args);
  return update_extra_cfg(ctx, &extra_cfg);
}

static aom_codec_err_t ctrl_set_enable_warped_motion(aom_codec_alg_priv_t *ctx,
                                                     va_list args) {
  struct av1_extracfg extra_cfg = ctx->extra_cfg;
  extra_cfg.enable_warped_motion = CAST(AV1E_SET_ENABLE_WARPED_MOTION, args);
  return update_extra_cfg(ctx, &extra_cfg);
}

static aom_codec_err_t ctrl_set_allow_warped_motion(aom_codec_alg_priv_t *ctx,
                                                    va_list args) {
  struct av1_extracfg extra_cfg = ctx->extra_cfg;
  extra_cfg.allow_warped_motion = CAST(AV1E_SET_ALLOW_WARPED_MOTION, args);
  return update_extra_cfg(ctx, &extra_cfg);
}

static aom_codec_err_t ctrl_set_enable_filter_intra(aom_codec_alg_priv_t *ctx,
                                                    va_list args) {
  struct av1_extracfg extra_cfg = ctx->extra_cfg;
  extra_cfg.enable_filter_intra = CAST(AV1E_SET_ENABLE_FILTER_INTRA, args);
  return update_extra_cfg(ctx, &extra_cfg);
}

static aom_codec_err_t ctrl_set_enable_smooth_intra(aom_codec_alg_priv_t *ctx,
                                                    va_list args) {
  struct av1_extracfg extra_cfg = ctx->extra_cfg;
  extra_cfg.enable_smooth_intra = CAST(AV1E_SET_ENABLE_SMOOTH_INTRA, args);
  return update_extra_cfg(ctx, &extra_cfg);
}

static aom_codec_err_t ctrl_set_enable_paeth_intra(aom_codec_alg_priv_t *ctx,
                                                   va_list args) {
  struct av1_extracfg extra_cfg = ctx->extra_cfg;
  extra_cfg.enable_paeth_intra = CAST(AV1E_SET_ENABLE_PAETH_INTRA, args);
  return update_extra_cfg(ctx, &extra_cfg);
}

static aom_codec_err_t ctrl_set_enable_cfl_intra(aom_codec_alg_priv_t *ctx,
                                                 va_list args) {
  struct av1_extracfg extra_cfg = ctx->extra_cfg;
  extra_cfg.enable_cfl_intra = CAST(AV1E_SET_ENABLE_CFL_INTRA, args);
  return update_extra_cfg(ctx, &extra_cfg);
}

static aom_codec_err_t ctrl_set_enable_superres(aom_codec_alg_priv_t *ctx,
                                                va_list args) {
  struct av1_extracfg extra_cfg = ctx->extra_cfg;
  extra_cfg.enable_superres = CAST(AV1E_SET_ENABLE_SUPERRES, args);
  return update_extra_cfg(ctx, &extra_cfg);
}

static aom_codec_err_t ctrl_set_enable_overlay(aom_codec_alg_priv_t *ctx,
                                               va_list args) {
  struct av1_extracfg extra_cfg = ctx->extra_cfg;
  extra_cfg.enable_overlay = CAST(AV1E_SET_ENABLE_OVERLAY, args);
  return update_extra_cfg(ctx, &extra_cfg);
}

static aom_codec_err_t ctrl_set_enable_palette(aom_codec_alg_priv_t *ctx,
                                               va_list args) {
  struct av1_extracfg extra_cfg = ctx->extra_cfg;
  extra_cfg.enable_palette = CAST(AV1E_SET_ENABLE_PALETTE, args);
  return update_extra_cfg(ctx, &extra_cfg);
}

static aom_codec_err_t ctrl_set_enable_intrabc(aom_codec_alg_priv_t *ctx,
                                               va_list args) {
  struct av1_extracfg extra_cfg = ctx->extra_cfg;
  extra_cfg.enable_intrabc = CAST(AV1E_SET_ENABLE_INTRABC, args);
  return update_extra_cfg(ctx, &extra_cfg);
}

static aom_codec_err_t ctrl_set_enable_angle_delta(aom_codec_alg_priv_t *ctx,
                                                   va_list args) {
  struct av1_extracfg extra_cfg = ctx->extra_cfg;
  extra_cfg.enable_angle_delta = CAST(AV1E_SET_ENABLE_ANGLE_DELTA, args);
  return update_extra_cfg(ctx, &extra_cfg);
}

static aom_codec_err_t ctrl_set_error_resilient_mode(aom_codec_alg_priv_t *ctx,
                                                     va_list args) {
  struct av1_extracfg extra_cfg = ctx->extra_cfg;
  extra_cfg.error_resilient_mode = CAST(AV1E_SET_ERROR_RESILIENT_MODE, args);
  return update_extra_cfg(ctx, &extra_cfg);
}

static aom_codec_err_t ctrl_set_s_frame_mode(aom_codec_alg_priv_t *ctx,
                                             va_list args) {
  struct av1_extracfg extra_cfg = ctx->extra_cfg;
  extra_cfg.s_frame_mode = CAST(AV1E_SET_S_FRAME_MODE, args);
  return update_extra_cfg(ctx, &extra_cfg);
}

static aom_codec_err_t ctrl_set_frame_parallel_decoding_mode(
    aom_codec_alg_priv_t *ctx, va_list args) {
  struct av1_extracfg extra_cfg = ctx->extra_cfg;
  extra_cfg.frame_parallel_decoding_mode =
      CAST(AV1E_SET_FRAME_PARALLEL_DECODING, args);
  return update_extra_cfg(ctx, &extra_cfg);
}

static aom_codec_err_t ctrl_set_single_tile_decoding(aom_codec_alg_priv_t *ctx,
                                                     va_list args) {
  struct av1_extracfg extra_cfg = ctx->extra_cfg;
  extra_cfg.single_tile_decoding = CAST(AV1E_SET_SINGLE_TILE_DECODING, args);
  return update_extra_cfg(ctx, &extra_cfg);
}

static aom_codec_err_t ctrl_set_aq_mode(aom_codec_alg_priv_t *ctx,
                                        va_list args) {
  struct av1_extracfg extra_cfg = ctx->extra_cfg;
  extra_cfg.aq_mode = CAST(AV1E_SET_AQ_MODE, args);
  return update_extra_cfg(ctx, &extra_cfg);
}

static aom_codec_err_t ctrl_set_reduced_tx_type_set(aom_codec_alg_priv_t *ctx,
                                                    va_list args) {
  struct av1_extracfg extra_cfg = ctx->extra_cfg;
  extra_cfg.reduced_tx_type_set = CAST(AV1E_SET_REDUCED_TX_TYPE_SET, args);
  return update_extra_cfg(ctx, &extra_cfg);
}

static aom_codec_err_t ctrl_set_intra_dct_only(aom_codec_alg_priv_t *ctx,
                                               va_list args) {
  struct av1_extracfg extra_cfg = ctx->extra_cfg;
  extra_cfg.use_intra_dct_only = CAST(AV1E_SET_INTRA_DCT_ONLY, args);
  return update_extra_cfg(ctx, &extra_cfg);
}

static aom_codec_err_t ctrl_set_inter_dct_only(aom_codec_alg_priv_t *ctx,
                                               va_list args) {
  struct av1_extracfg extra_cfg = ctx->extra_cfg;
  extra_cfg.use_inter_dct_only = CAST(AV1E_SET_INTER_DCT_ONLY, args);
  return update_extra_cfg(ctx, &extra_cfg);
}

static aom_codec_err_t ctrl_set_intra_default_tx_only(aom_codec_alg_priv_t *ctx,
                                                      va_list args) {
  struct av1_extracfg extra_cfg = ctx->extra_cfg;
  extra_cfg.use_intra_default_tx_only =
      CAST(AV1E_SET_INTRA_DEFAULT_TX_ONLY, args);
  return update_extra_cfg(ctx, &extra_cfg);
}

static aom_codec_err_t ctrl_set_quant_b_adapt(aom_codec_alg_priv_t *ctx,
                                              va_list args) {
  struct av1_extracfg extra_cfg = ctx->extra_cfg;
  extra_cfg.quant_b_adapt = CAST(AV1E_SET_QUANT_B_ADAPT, args);
  return update_extra_cfg(ctx, &extra_cfg);
}

static aom_codec_err_t ctrl_set_vbr_corpus_complexity_lap(
    aom_codec_alg_priv_t *ctx, va_list args) {
  struct av1_extracfg extra_cfg = ctx->extra_cfg;
  extra_cfg.vbr_corpus_complexity_lap =
      CAST(AV1E_SET_VBR_CORPUS_COMPLEXITY_LAP, args);
  return update_extra_cfg(ctx, &extra_cfg);
}
static aom_codec_err_t ctrl_set_coeff_cost_upd_freq(aom_codec_alg_priv_t *ctx,
                                                    va_list args) {
  struct av1_extracfg extra_cfg = ctx->extra_cfg;
  extra_cfg.coeff_cost_upd_freq = CAST(AV1E_SET_COEFF_COST_UPD_FREQ, args);
  return update_extra_cfg(ctx, &extra_cfg);
}

static aom_codec_err_t ctrl_set_mode_cost_upd_freq(aom_codec_alg_priv_t *ctx,
                                                   va_list args) {
  struct av1_extracfg extra_cfg = ctx->extra_cfg;
  extra_cfg.mode_cost_upd_freq = CAST(AV1E_SET_MODE_COST_UPD_FREQ, args);
  return update_extra_cfg(ctx, &extra_cfg);
}

static aom_codec_err_t ctrl_set_mv_cost_upd_freq(aom_codec_alg_priv_t *ctx,
                                                 va_list args) {
  struct av1_extracfg extra_cfg = ctx->extra_cfg;
  extra_cfg.mv_cost_upd_freq = CAST(AV1E_SET_MV_COST_UPD_FREQ, args);
  return update_extra_cfg(ctx, &extra_cfg);
}

static aom_codec_err_t ctrl_set_vmaf_model_path(aom_codec_alg_priv_t *ctx,
                                                va_list args) {
  struct av1_extracfg extra_cfg = ctx->extra_cfg;
  extra_cfg.vmaf_model_path = CAST(AV1E_SET_VMAF_MODEL_PATH, args);
  return update_extra_cfg(ctx, &extra_cfg);
}

static aom_codec_err_t ctrl_set_subgop_config_str(aom_codec_alg_priv_t *ctx,
                                                  va_list args) {
  struct av1_extracfg extra_cfg = ctx->extra_cfg;
  extra_cfg.subgop_config_str = CAST(AV1E_SET_SUBGOP_CONFIG_STR, args);
  return update_extra_cfg(ctx, &extra_cfg);
}

static aom_codec_err_t ctrl_set_subgop_config_path(aom_codec_alg_priv_t *ctx,
                                                   va_list args) {
  struct av1_extracfg extra_cfg = ctx->extra_cfg;
  extra_cfg.subgop_config_path = CAST(AV1E_SET_SUBGOP_CONFIG_PATH, args);
  return update_extra_cfg(ctx, &extra_cfg);
}

static aom_codec_err_t ctrl_set_film_grain_test_vector(
    aom_codec_alg_priv_t *ctx, va_list args) {
  struct av1_extracfg extra_cfg = ctx->extra_cfg;
  extra_cfg.film_grain_test_vector =
      CAST(AV1E_SET_FILM_GRAIN_TEST_VECTOR, args);
  return update_extra_cfg(ctx, &extra_cfg);
}

static aom_codec_err_t ctrl_set_film_grain_table(aom_codec_alg_priv_t *ctx,
                                                 va_list args) {
  struct av1_extracfg extra_cfg = ctx->extra_cfg;
  extra_cfg.film_grain_table_filename = CAST(AV1E_SET_FILM_GRAIN_TABLE, args);
  return update_extra_cfg(ctx, &extra_cfg);
}

static aom_codec_err_t ctrl_set_denoise_noise_level(aom_codec_alg_priv_t *ctx,
                                                    va_list args) {
#if !CONFIG_DENOISE
  (void)ctx;
  (void)args;
  return AOM_CODEC_INCAPABLE;
#else
  struct av1_extracfg extra_cfg = ctx->extra_cfg;
  extra_cfg.noise_level =
      ((float)CAST(AV1E_SET_DENOISE_NOISE_LEVEL, args)) / 10.0f;
  return update_extra_cfg(ctx, &extra_cfg);
#endif
}

static aom_codec_err_t ctrl_set_denoise_block_size(aom_codec_alg_priv_t *ctx,
                                                   va_list args) {
#if !CONFIG_DENOISE
  (void)ctx;
  (void)args;
  return AOM_CODEC_INCAPABLE;
#else
  struct av1_extracfg extra_cfg = ctx->extra_cfg;
  extra_cfg.noise_block_size = CAST(AV1E_SET_DENOISE_BLOCK_SIZE, args);
  return update_extra_cfg(ctx, &extra_cfg);
#endif
}

static aom_codec_err_t ctrl_set_deltaq_mode(aom_codec_alg_priv_t *ctx,
                                            va_list args) {
  struct av1_extracfg extra_cfg = ctx->extra_cfg;
  extra_cfg.deltaq_mode = CAST(AV1E_SET_DELTAQ_MODE, args);
  return update_extra_cfg(ctx, &extra_cfg);
}

static aom_codec_err_t ctrl_set_deltalf_mode(aom_codec_alg_priv_t *ctx,
                                             va_list args) {
  struct av1_extracfg extra_cfg = ctx->extra_cfg;
  extra_cfg.deltalf_mode = CAST(AV1E_SET_DELTALF_MODE, args);
  return update_extra_cfg(ctx, &extra_cfg);
}

static aom_codec_err_t ctrl_set_min_gf_interval(aom_codec_alg_priv_t *ctx,
                                                va_list args) {
  struct av1_extracfg extra_cfg = ctx->extra_cfg;
  extra_cfg.min_gf_interval = CAST(AV1E_SET_MIN_GF_INTERVAL, args);
  return update_extra_cfg(ctx, &extra_cfg);
}

static aom_codec_err_t ctrl_set_max_gf_interval(aom_codec_alg_priv_t *ctx,
                                                va_list args) {
  struct av1_extracfg extra_cfg = ctx->extra_cfg;
  extra_cfg.max_gf_interval = CAST(AV1E_SET_MAX_GF_INTERVAL, args);
  return update_extra_cfg(ctx, &extra_cfg);
}

static aom_codec_err_t ctrl_set_gf_min_pyr_height(aom_codec_alg_priv_t *ctx,
                                                  va_list args) {
  struct av1_extracfg extra_cfg = ctx->extra_cfg;
  extra_cfg.gf_min_pyr_height = CAST(AV1E_SET_GF_MIN_PYRAMID_HEIGHT, args);
  return update_extra_cfg(ctx, &extra_cfg);
}

static aom_codec_err_t ctrl_set_gf_max_pyr_height(aom_codec_alg_priv_t *ctx,
                                                  va_list args) {
  struct av1_extracfg extra_cfg = ctx->extra_cfg;
  extra_cfg.gf_max_pyr_height = CAST(AV1E_SET_GF_MAX_PYRAMID_HEIGHT, args);
  return update_extra_cfg(ctx, &extra_cfg);
}

static aom_codec_err_t ctrl_set_frame_periodic_boost(aom_codec_alg_priv_t *ctx,
                                                     va_list args) {
  struct av1_extracfg extra_cfg = ctx->extra_cfg;
  extra_cfg.frame_periodic_boost = CAST(AV1E_SET_FRAME_PERIODIC_BOOST, args);
  return update_extra_cfg(ctx, &extra_cfg);
}

static aom_codec_err_t ctrl_enable_motion_vector_unit_test(
    aom_codec_alg_priv_t *ctx, va_list args) {
  struct av1_extracfg extra_cfg = ctx->extra_cfg;
  extra_cfg.motion_vector_unit_test =
      CAST(AV1E_ENABLE_MOTION_VECTOR_UNIT_TEST, args);
  return update_extra_cfg(ctx, &extra_cfg);
}

static aom_codec_err_t ctrl_enable_ext_tile_debug(aom_codec_alg_priv_t *ctx,
                                                  va_list args) {
  struct av1_extracfg extra_cfg = ctx->extra_cfg;
  extra_cfg.ext_tile_debug = CAST(AV1E_ENABLE_EXT_TILE_DEBUG, args);
  return update_extra_cfg(ctx, &extra_cfg);
}

static aom_codec_err_t ctrl_set_target_seq_level_idx(aom_codec_alg_priv_t *ctx,
                                                     va_list args) {
  struct av1_extracfg extra_cfg = ctx->extra_cfg;
  const int val = CAST(AV1E_SET_TARGET_SEQ_LEVEL_IDX, args);
  const int level = val % 100;
  const int operating_point_idx = val / 100;
  if (operating_point_idx >= 0 &&
      operating_point_idx < MAX_NUM_OPERATING_POINTS) {
    extra_cfg.target_seq_level_idx[operating_point_idx] = (AV1_LEVEL)level;
  }
  return update_extra_cfg(ctx, &extra_cfg);
}

static aom_codec_err_t ctrl_set_tier_mask(aom_codec_alg_priv_t *ctx,
                                          va_list args) {
  struct av1_extracfg extra_cfg = ctx->extra_cfg;
  extra_cfg.tier_mask = CAST(AV1E_SET_TIER_MASK, args);
  return update_extra_cfg(ctx, &extra_cfg);
}

static aom_codec_err_t ctrl_set_min_cr(aom_codec_alg_priv_t *ctx,
                                       va_list args) {
  struct av1_extracfg extra_cfg = ctx->extra_cfg;
  extra_cfg.min_cr = CAST(AV1E_SET_MIN_CR, args);
  return update_extra_cfg(ctx, &extra_cfg);
}

static aom_codec_err_t ctrl_enable_sb_multipass_unit_test(
    aom_codec_alg_priv_t *ctx, va_list args) {
  struct av1_extracfg extra_cfg = ctx->extra_cfg;
  extra_cfg.sb_multipass_unit_test =
      CAST(AV1E_ENABLE_SB_MULTIPASS_UNIT_TEST, args);
  return update_extra_cfg(ctx, &extra_cfg);
}

#if !CONFIG_REALTIME_ONLY
static aom_codec_err_t create_stats_buffer(FIRSTPASS_STATS **frame_stats_buffer,
                                           STATS_BUFFER_CTX *stats_buf_context,
                                           int num_lap_buffers) {
  aom_codec_err_t res = AOM_CODEC_OK;

  int size = get_stats_buf_size(num_lap_buffers, MAX_LAG_BUFFERS);
  *frame_stats_buffer =
      (FIRSTPASS_STATS *)aom_calloc(size, sizeof(FIRSTPASS_STATS));
  if (*frame_stats_buffer == NULL) return AOM_CODEC_MEM_ERROR;

  stats_buf_context->stats_in_start = *frame_stats_buffer;
  stats_buf_context->stats_in_end = stats_buf_context->stats_in_start;
  stats_buf_context->stats_in_buf_end =
      stats_buf_context->stats_in_start + size;

  stats_buf_context->total_left_stats = aom_calloc(1, sizeof(FIRSTPASS_STATS));
  if (stats_buf_context->total_left_stats == NULL) return AOM_CODEC_MEM_ERROR;
  av1_twopass_zero_stats(stats_buf_context->total_left_stats);
  stats_buf_context->total_stats = aom_calloc(1, sizeof(FIRSTPASS_STATS));
  if (stats_buf_context->total_stats == NULL) return AOM_CODEC_MEM_ERROR;
  av1_twopass_zero_stats(stats_buf_context->total_stats);
  return res;
}
#endif

static aom_codec_err_t create_context_and_bufferpool(
    AV1_COMP **p_cpi, BufferPool **p_buffer_pool, AV1EncoderConfig *oxcf,
    struct aom_codec_pkt_list *pkt_list_head, FIRSTPASS_STATS *frame_stats_buf,
    COMPRESSOR_STAGE stage, int num_lap_buffers, int lap_lag_in_frames,
    STATS_BUFFER_CTX *stats_buf_context) {
  aom_codec_err_t res = AOM_CODEC_OK;

  *p_buffer_pool = (BufferPool *)aom_calloc(1, sizeof(BufferPool));
  if (*p_buffer_pool == NULL) return AOM_CODEC_MEM_ERROR;

#if CONFIG_MULTITHREAD
  if (pthread_mutex_init(&((*p_buffer_pool)->pool_mutex), NULL)) {
    return AOM_CODEC_MEM_ERROR;
  }
#endif
  *p_cpi = av1_create_compressor(oxcf, *p_buffer_pool, frame_stats_buf, stage,
                                 num_lap_buffers, lap_lag_in_frames,
                                 stats_buf_context);
  if (*p_cpi == NULL)
    res = AOM_CODEC_MEM_ERROR;
  else
    (*p_cpi)->output_pkt_list = pkt_list_head;

  return res;
}

static aom_codec_err_t encoder_init(aom_codec_ctx_t *ctx) {
  aom_codec_err_t res = AOM_CODEC_OK;

  if (ctx->priv == NULL) {
    aom_codec_alg_priv_t *const priv = aom_calloc(1, sizeof(*priv));
    if (priv == NULL) return AOM_CODEC_MEM_ERROR;

    ctx->priv = (aom_codec_priv_t *)priv;
    ctx->priv->init_flags = ctx->init_flags;

    if (ctx->config.enc) {
      // Update the reference to the config structure to an internal copy.
      priv->cfg = *ctx->config.enc;
      ctx->config.enc = &priv->cfg;
    }

    priv->extra_cfg = default_extra_cfg;
    aom_once(av1_initialize_enc);

    res = validate_config(priv, &priv->cfg, &priv->extra_cfg);

    if (res == AOM_CODEC_OK) {
      int *num_lap_buffers = &priv->num_lap_buffers;
      int lap_lag_in_frames = 0;
      *num_lap_buffers = 0;
      priv->timestamp_ratio.den = priv->cfg.g_timebase.den;
      priv->timestamp_ratio.num =
          (int64_t)priv->cfg.g_timebase.num * TICKS_PER_SEC;
      reduce_ratio(&priv->timestamp_ratio);
      set_encoder_config(&priv->oxcf, &priv->cfg, &priv->extra_cfg, 0);
      if (priv->oxcf.rc_cfg.mode != AOM_CBR &&
#if !CONFIG_SINGLEPASS
          priv->oxcf.pass == 0 &&
#endif  // !CONFIG_SINGLEPASS
          priv->oxcf.mode == GOOD) {
        // Enable look ahead - enabled for AOM_Q, AOM_CQ, AOM_VBR
        *num_lap_buffers = priv->cfg.g_lag_in_frames;
        *num_lap_buffers =
            clamp(*num_lap_buffers, 1,
                  AOMMIN(MAX_LAP_BUFFERS, priv->oxcf.kf_cfg.key_freq_max +
                                              SCENE_CUT_KEY_TEST_INTERVAL));
        if ((int)priv->cfg.g_lag_in_frames - (*num_lap_buffers) >=
            LAP_LAG_IN_FRAMES) {
          lap_lag_in_frames = LAP_LAG_IN_FRAMES;
        }
      }
      priv->oxcf.use_highbitdepth =
          (ctx->init_flags & AOM_CODEC_USE_HIGHBITDEPTH) ? 1 : 0;

#if !CONFIG_REALTIME_ONLY
      res = create_stats_buffer(&priv->frame_stats_buffer,
                                &priv->stats_buf_context, *num_lap_buffers);
      if (res != AOM_CODEC_OK) return AOM_CODEC_MEM_ERROR;
#endif

      res = create_context_and_bufferpool(
          &priv->cpi, &priv->buffer_pool, &priv->oxcf, &priv->pkt_list.head,
          priv->frame_stats_buffer, ENCODE_STAGE, *num_lap_buffers, -1,
          &priv->stats_buf_context);

      // Create another compressor if look ahead is enabled
      if (res == AOM_CODEC_OK && *num_lap_buffers) {
        res = create_context_and_bufferpool(
            &priv->cpi_lap, &priv->buffer_pool_lap, &priv->oxcf, NULL,
            priv->frame_stats_buffer, LAP_STAGE, *num_lap_buffers,
            clamp(lap_lag_in_frames, 0, MAX_LAG_BUFFERS),
            &priv->stats_buf_context);
      }
    }
  }

  return res;
}

static void destroy_context_and_bufferpool(AV1_COMP *cpi,
                                           BufferPool *buffer_pool) {
  av1_remove_compressor(cpi);
#if CONFIG_MULTITHREAD
  if (buffer_pool) pthread_mutex_destroy(&buffer_pool->pool_mutex);
#endif
  aom_free(buffer_pool);
}

static void destroy_stats_buffer(STATS_BUFFER_CTX *stats_buf_context,
                                 FIRSTPASS_STATS *frame_stats_buffer) {
  aom_free(stats_buf_context->total_left_stats);
  aom_free(stats_buf_context->total_stats);
  aom_free(frame_stats_buffer);
}

static aom_codec_err_t encoder_destroy(aom_codec_alg_priv_t *ctx) {
  free(ctx->cx_data);
  destroy_context_and_bufferpool(ctx->cpi, ctx->buffer_pool);
  if (ctx->cpi_lap) {
    // As both cpi and cpi_lap have the same lookahead_ctx, it is already freed
    // when destroy is called on cpi. Thus, setting lookahead_ctx to null here,
    // so that it doesn't attempt to free it again.
    ctx->cpi_lap->lookahead = NULL;
    destroy_context_and_bufferpool(ctx->cpi_lap, ctx->buffer_pool_lap);
  }
  destroy_stats_buffer(&ctx->stats_buf_context, ctx->frame_stats_buffer);
  aom_free(ctx);
  return AOM_CODEC_OK;
}

static aom_codec_frame_flags_t get_frame_pkt_flags(const AV1_COMP *cpi,
                                                   unsigned int lib_flags) {
  const SVC *const svc = &cpi->svc;
  aom_codec_frame_flags_t flags = lib_flags << 16;

  if (lib_flags & FRAMEFLAGS_KEY ||
      (cpi->use_svc &&
       svc->layer_context[svc->spatial_layer_id * svc->number_temporal_layers +
                          svc->temporal_layer_id]
           .is_key_frame))
    flags |= AOM_FRAME_IS_KEY;
  if (lib_flags & FRAMEFLAGS_INTRAONLY) flags |= AOM_FRAME_IS_INTRAONLY;
  if (lib_flags & FRAMEFLAGS_SWITCH) flags |= AOM_FRAME_IS_SWITCH;
  if (lib_flags & FRAMEFLAGS_ERROR_RESILIENT)
    flags |= AOM_FRAME_IS_ERROR_RESILIENT;
  if (cpi->droppable) flags |= AOM_FRAME_IS_DROPPABLE;

  return flags;
}

static void calculate_psnr(AV1_COMP *cpi, PSNR_STATS *psnr) {
  int i;
  PSNR_STATS stats;
#if CONFIG_AV1_HIGHBITDEPTH
  const uint32_t in_bit_depth = cpi->oxcf.input_cfg.input_bit_depth;
  const uint32_t bit_depth = cpi->td.mb.e_mbd.bd;
  aom_calc_highbd_psnr(cpi->unfiltered_source, &cpi->common.cur_frame->buf,
                       &stats, bit_depth, in_bit_depth);
#else
  aom_calc_psnr(cpi->unfiltered_source, &cpi->common.cur_frame->buf, psnr);
#endif

  for (i = 0; i < 4; ++i) {
    psnr->psnr[i] = stats.psnr[i];
  }
}

static void report_stats(AV1_COMP *cpi, size_t frame_size, uint64_t cx_time) {
  const AV1_COMMON *const cm = &cpi->common;
  const int base_qindex = cm->quant_params.base_qindex;
  const char frameType[5][20] = {
    " KEY ", "INTER", "INTRA", "  S  ", " UNK ",
  };

  PSNR_STATS psnr;

  for (int i = 0; i < 4; ++i) {
    psnr.psnr[i] = 0;
  }

  if (cpi->b_calculate_psnr) {
    calculate_psnr(cpi, &psnr);
  }

  if (!cm->show_existing_frame) {
    // Get reference frame information
    int ref_poc[INTER_REFS_PER_FRAME];
    for (int ref_frame = LAST_FRAME; ref_frame <= ALTREF_FRAME; ++ref_frame) {
      const int ref_idx = ref_frame - LAST_FRAME;
      const RefCntBuffer *const buf = get_ref_frame_buf(cm, ref_frame);
      ref_poc[ref_idx] = buf ? (int)buf->absolute_poc : -1;
    }
    if (cpi->b_calculate_psnr) {
      fprintf(stdout,
              "POC:%6d [%s][Q:%3d]: %10" PRIu64
              " Bytes, "
              "%6.1fms, %2.4f dB(Y), %2.4f dB(U), "
              "%2.4f dB(V), "
              "%2.4f dB(Avg)",
              cm->cur_frame->absolute_poc,
              frameType[cm->current_frame.frame_type], base_qindex,
              (uint64_t)frame_size, cx_time / 1000.0, psnr.psnr[1],
              psnr.psnr[2], psnr.psnr[3], psnr.psnr[0]);
    } else {
      fprintf(stdout,
              "POC:%6d [%s][Q:%3d]: %10" PRIu64
              " Bytes, "
              "%6.1fms",
              cm->cur_frame->absolute_poc,
              frameType[cm->current_frame.frame_type], base_qindex,
              (uint64_t)frame_size, cx_time / 1000.0);
    }

    fprintf(stdout, "    [");
    for (int ref_idx = 0; ref_idx < INTER_REFS_PER_FRAME; ++ref_idx) {
      fprintf(stdout, "%3d,", ref_poc[ref_idx]);
    }
    fprintf(stdout, "]\n");
  }
}

// TODO(Mufaddal): Check feasibility of abstracting functions related to LAP
// into a separate function.
static aom_codec_err_t encoder_encode(aom_codec_alg_priv_t *ctx,
                                      const aom_image_t *img,
                                      aom_codec_pts_t pts,
                                      unsigned long duration,
                                      aom_enc_frame_flags_t enc_flags) {
  const size_t kMinCompressedSize = 8192;
  volatile aom_codec_err_t res = AOM_CODEC_OK;
  AV1_COMP *const cpi = ctx->cpi;
  const aom_rational64_t *const timestamp_ratio = &ctx->timestamp_ratio;
  volatile aom_codec_pts_t ptsvol = pts;
  // LAP context
  AV1_COMP *cpi_lap = ctx->cpi_lap;

  if (cpi == NULL) return AOM_CODEC_INVALID_PARAM;

#if CONFIG_SINGLEPASS
  if (cpi->lap_enabled && cpi_lap == NULL)
#else
  if (cpi->lap_enabled && cpi_lap == NULL && cpi->oxcf.pass == 0)
#endif  // CONFIG_SINGLEPASS
    return AOM_CODEC_INVALID_PARAM;

  if (img != NULL) {
    res = validate_img(ctx, img);
    // TODO(jzern) the checks related to cpi's validity should be treated as a
    // failure condition, encoder setup is done fully in init() currently.
    if (res == AOM_CODEC_OK) {
      size_t data_sz = ALIGN_POWER_OF_TWO(ctx->cfg.g_w, 5) *
                       ALIGN_POWER_OF_TWO(ctx->cfg.g_h, 5) * get_image_bps(img);
      if (data_sz < kMinCompressedSize) data_sz = kMinCompressedSize;
      if (ctx->cx_data == NULL || ctx->cx_data_sz < data_sz) {
        ctx->cx_data_sz = data_sz;
        free(ctx->cx_data);
        ctx->cx_data = (unsigned char *)malloc(ctx->cx_data_sz);
        if (ctx->cx_data == NULL) {
          return AOM_CODEC_MEM_ERROR;
        }
      }
    }
  }
  if (ctx->oxcf.mode != GOOD && ctx->oxcf.mode != REALTIME) {
    ctx->oxcf.mode = GOOD;
    av1_change_config(ctx->cpi, &ctx->oxcf);
  }

  aom_codec_pkt_list_init(&ctx->pkt_list);

  volatile aom_enc_frame_flags_t flags = enc_flags;

  // The jmp_buf is valid only for the duration of the function that calls
  // setjmp(). Therefore, this function must reset the 'setjmp' field to 0
  // before it returns.
  if (setjmp(cpi->common.error.jmp)) {
    cpi->common.error.setjmp = 0;
    res = update_error_state(ctx, &cpi->common.error);
    aom_clear_system_state();
    return res;
  }
  cpi->common.error.setjmp = 1;
  if (cpi_lap != NULL) {
    if (setjmp(cpi_lap->common.error.jmp)) {
      cpi_lap->common.error.setjmp = 0;
      res = update_error_state(ctx, &cpi_lap->common.error);
      aom_clear_system_state();
      return res;
    }
    cpi_lap->common.error.setjmp = 1;
  }

  // Note(yunqing): While applying encoding flags, always start from enabling
  // all, and then modifying according to the flags. Previous frame's flags are
  // overwritten.
  av1_apply_encoding_flags(cpi, flags);
  if (cpi_lap != NULL) {
    av1_apply_encoding_flags(cpi_lap, flags);
  }

  // Handle fixed keyframe intervals
  if (is_stat_generation_stage(cpi)) {
    if (ctx->cfg.kf_mode == AOM_KF_AUTO &&
        ctx->cfg.kf_min_dist == ctx->cfg.kf_max_dist) {
      if (cpi->common.spatial_layer_id == 0 &&
          ++ctx->fixed_kf_cntr > ctx->cfg.kf_min_dist) {
        flags |= AOM_EFLAG_FORCE_KF;
        ctx->fixed_kf_cntr = 1;
      }
    }
  }

  if (res == AOM_CODEC_OK) {
    // Set up internal flags
    if (ctx->base.init_flags & AOM_CODEC_USE_PSNR) {
      cpi->b_calculate_psnr = 1;
    }
    if (ctx->base.init_flags & AOM_CODEC_USE_PER_FRAME_STATS) {
      cpi->print_per_frame_stats = 1;
    }

    if (img != NULL) {
      if (!ctx->pts_offset_initialized) {
        ctx->pts_offset = ptsvol;
        ctx->pts_offset_initialized = 1;
      }
      ptsvol -= ctx->pts_offset;
      int64_t src_time_stamp = timebase_units_to_ticks(timestamp_ratio, ptsvol);
      int64_t src_end_time_stamp =
          timebase_units_to_ticks(timestamp_ratio, ptsvol + duration);

      YV12_BUFFER_CONFIG sd;
      res = image2yuvconfig(img, &sd);
      // When generating a monochrome stream, make |sd| a monochrome image.
      if (ctx->cfg.monochrome) {
        sd.u_buffer = sd.v_buffer = NULL;
        sd.uv_stride = 0;
        sd.monochrome = 1;
      }
      int use_highbitdepth = (sd.flags & YV12_FLAG_HIGHBITDEPTH) != 0;
      int subsampling_x = sd.subsampling_x;
      int subsampling_y = sd.subsampling_y;

      if (!cpi->lookahead) {
        int lag_in_frames = cpi_lap != NULL ? cpi_lap->oxcf.gf_cfg.lag_in_frames
                                            : cpi->oxcf.gf_cfg.lag_in_frames;

        cpi->lookahead = av1_lookahead_init(
            cpi->oxcf.frm_dim_cfg.width, cpi->oxcf.frm_dim_cfg.height,
            subsampling_x, subsampling_y, use_highbitdepth, lag_in_frames,
            cpi->oxcf.border_in_pixels, cpi->common.features.byte_alignment,
            ctx->num_lap_buffers);
      }
      if (!cpi->lookahead)
        aom_internal_error(&cpi->common.error, AOM_CODEC_MEM_ERROR,
                           "Failed to allocate lag buffers");

      av1_check_initial_width(cpi, use_highbitdepth, subsampling_x,
                              subsampling_y);
      if (cpi_lap != NULL) {
        cpi_lap->lookahead = cpi->lookahead;
        av1_check_initial_width(cpi_lap, use_highbitdepth, subsampling_x,
                                subsampling_y);
      }

      // Store the original flags in to the frame buffer. Will extract the
      // key frame flag when we actually encode this frame.
      if (av1_receive_raw_frame(cpi, flags | ctx->next_frame_flags, &sd,
                                src_time_stamp, src_end_time_stamp)) {
        res = update_error_state(ctx, &cpi->common.error);
      }
      ctx->next_frame_flags = 0;
    }

    unsigned char *cx_data = ctx->cx_data;
    size_t cx_data_sz = ctx->cx_data_sz;

    assert(!(cx_data == NULL && cx_data_sz != 0));

    /* Any pending invisible frames? */
    if (ctx->pending_cx_data) {
      memmove(cx_data, ctx->pending_cx_data, ctx->pending_cx_data_sz);
      ctx->pending_cx_data = cx_data;
      cx_data += ctx->pending_cx_data_sz;
      cx_data_sz -= ctx->pending_cx_data_sz;

      /* TODO: this is a minimal check, the underlying codec doesn't respect
       * the buffer size anyway.
       */
      if (cx_data_sz < ctx->cx_data_sz / 2) {
        aom_internal_error(&cpi->common.error, AOM_CODEC_ERROR,
                           "Compressed data buffer too small");
      }
    }

    size_t frame_size = 0;
    unsigned int lib_flags = 0;
    int is_frame_visible = 0;
    int index_size = 0;
    int has_no_show_keyframe = 0;
    int num_workers = 0;

#if CONFIG_SINGLEPASS
    num_workers = av1_compute_num_enc_workers(cpi, cpi->oxcf.max_threads);
#else
    if (cpi->oxcf.pass == 1) {
#if !CONFIG_REALTIME_ONLY
      num_workers = av1_fp_compute_num_enc_workers(cpi);
#endif
    } else {
      num_workers = av1_compute_num_enc_workers(cpi, cpi->oxcf.max_threads);
    }
#endif  // CONFIG_SINGLEPASS
    if ((num_workers > 1) && (cpi->mt_info.num_workers == 0))
      av1_create_workers(cpi, num_workers);

    // Call for LAP stage
    if (cpi_lap != NULL) {
      int64_t dst_time_stamp_la;
      int64_t dst_end_time_stamp_la;
      if (cpi_lap->mt_info.workers == NULL) {
        cpi_lap->mt_info.workers = cpi->mt_info.workers;
        cpi_lap->mt_info.tile_thr_data = cpi->mt_info.tile_thr_data;
      }
      cpi_lap->mt_info.num_workers = cpi->mt_info.num_workers;
      const int status = av1_get_compressed_data(
          cpi_lap, &lib_flags, &frame_size, NULL, &dst_time_stamp_la,
          &dst_end_time_stamp_la, !img, timestamp_ratio);
      if (status != -1) {
        if (status != AOM_CODEC_OK) {
          aom_internal_error(&cpi_lap->common.error, AOM_CODEC_ERROR, NULL);
        }
        cpi_lap->seq_params_locked = 1;
      }
      lib_flags = 0;
      frame_size = 0;
    }

    // Get the next visible frame. Invisible frames get packed with the next
    // visible frame.
    int64_t dst_time_stamp;
    int64_t dst_end_time_stamp;
    struct aom_usec_timer timer;
    while (cx_data_sz - index_size >= ctx->cx_data_sz / 2 &&
           !is_frame_visible) {
      uint64_t cx_time = 0;
      aom_usec_timer_start(&timer);

      const int status = av1_get_compressed_data(
          cpi, &lib_flags, &frame_size, cx_data, &dst_time_stamp,
          &dst_end_time_stamp, !img, timestamp_ratio);
      aom_usec_timer_mark(&timer);
      cx_time += aom_usec_timer_elapsed(&timer);
      if (status == -1) break;
      if (status != AOM_CODEC_OK) {
        aom_internal_error(&cpi->common.error, AOM_CODEC_ERROR, NULL);
      }

      cpi->seq_params_locked = 1;
      if (frame_size) {
        if (ctx->pending_cx_data == 0) ctx->pending_cx_data = cx_data;

        const int write_temporal_delimiter =
            !cpi->common.spatial_layer_id && !ctx->pending_frame_count;

        if (write_temporal_delimiter) {
          uint32_t obu_header_size = 1;
          const uint32_t obu_payload_size = 0;
          const size_t length_field_size =
              aom_uleb_size_in_bytes(obu_payload_size);

          if (ctx->pending_cx_data) {
            const size_t move_offset = length_field_size + 1;
            memmove(ctx->pending_cx_data + move_offset, ctx->pending_cx_data,
                    frame_size);
          }
          const uint32_t obu_header_offset = 0;
          obu_header_size = av1_write_obu_header(
              &cpi->level_params, OBU_TEMPORAL_DELIMITER, 0,
              (uint8_t *)(ctx->pending_cx_data + obu_header_offset));

          // OBUs are preceded/succeeded by an unsigned leb128 coded integer.
          if (av1_write_uleb_obu_size(obu_header_size, obu_payload_size,
                                      ctx->pending_cx_data) != AOM_CODEC_OK) {
            aom_internal_error(&cpi->common.error, AOM_CODEC_ERROR, NULL);
          }

          frame_size += obu_header_size + obu_payload_size + length_field_size;
        }

        if (ctx->oxcf.save_as_annexb) {
          size_t curr_frame_size = frame_size;
          if (av1_convert_sect5obus_to_annexb(cx_data, &curr_frame_size) !=
              AOM_CODEC_OK) {
            aom_internal_error(&cpi->common.error, AOM_CODEC_ERROR, NULL);
          }
          frame_size = curr_frame_size;

          // B_PRIME (add frame size)
          const size_t length_field_size = aom_uleb_size_in_bytes(frame_size);
          if (ctx->pending_cx_data) {
            const size_t move_offset = length_field_size;
            memmove(cx_data + move_offset, cx_data, frame_size);
          }
          if (av1_write_uleb_obu_size(0, (uint32_t)frame_size, cx_data) !=
              AOM_CODEC_OK) {
            aom_internal_error(&cpi->common.error, AOM_CODEC_ERROR, NULL);
          }
          frame_size += length_field_size;
        }

        ctx->pending_frame_sizes[ctx->pending_frame_count++] = frame_size;
        ctx->pending_cx_data_sz += frame_size;

        cx_data += frame_size;
        cx_data_sz -= frame_size;

        index_size = MAG_SIZE * (ctx->pending_frame_count - 1) + 2;

        is_frame_visible = cpi->common.show_frame;

        has_no_show_keyframe |=
            (!is_frame_visible &&
             cpi->common.current_frame.frame_type == KEY_FRAME);

        if (cpi->print_per_frame_stats) {
          report_stats(cpi, frame_size, cx_time);
        }
      }
    }
    if (is_frame_visible) {
      // Add the frame packet to the list of returned packets.
      aom_codec_cx_pkt_t pkt;

      // decrement frames_left counter
      cpi->frames_left = AOMMAX(0, cpi->frames_left - 1);
      if (ctx->oxcf.save_as_annexb) {
        //  B_PRIME (add TU size)
        size_t tu_size = ctx->pending_cx_data_sz;
        const size_t length_field_size = aom_uleb_size_in_bytes(tu_size);
        if (ctx->pending_cx_data) {
          const size_t move_offset = length_field_size;
          memmove(ctx->pending_cx_data + move_offset, ctx->pending_cx_data,
                  tu_size);
        }
        if (av1_write_uleb_obu_size(0, (uint32_t)tu_size,
                                    ctx->pending_cx_data) != AOM_CODEC_OK) {
          aom_internal_error(&cpi->common.error, AOM_CODEC_ERROR, NULL);
        }
        ctx->pending_cx_data_sz += length_field_size;
      }

      pkt.kind = AOM_CODEC_CX_FRAME_PKT;

      pkt.data.frame.buf = ctx->pending_cx_data;
      pkt.data.frame.sz = ctx->pending_cx_data_sz;
      pkt.data.frame.partition_id = -1;
      pkt.data.frame.vis_frame_size = frame_size;

      pkt.data.frame.pts =
          ticks_to_timebase_units(timestamp_ratio, dst_time_stamp) +
          ctx->pts_offset;
      pkt.data.frame.flags = get_frame_pkt_flags(cpi, lib_flags);
      if (has_no_show_keyframe) {
        // If one of the invisible frames in the packet is a keyframe, set
        // the delayed random access point flag.
        pkt.data.frame.flags |= AOM_FRAME_IS_DELAYED_RANDOM_ACCESS_POINT;
      }
      pkt.data.frame.duration = (uint32_t)ticks_to_timebase_units(
          timestamp_ratio, dst_end_time_stamp - dst_time_stamp);

      aom_codec_pkt_list_add(&ctx->pkt_list.head, &pkt);

      ctx->pending_cx_data = NULL;
      ctx->pending_cx_data_sz = 0;
      ctx->pending_frame_count = 0;
    }
  }

  cpi->common.error.setjmp = 0;
  return res;
}

static const aom_codec_cx_pkt_t *encoder_get_cxdata(aom_codec_alg_priv_t *ctx,
                                                    aom_codec_iter_t *iter) {
  return aom_codec_pkt_list_get(&ctx->pkt_list.head, iter);
}

static aom_codec_err_t ctrl_set_reference(aom_codec_alg_priv_t *ctx,
                                          va_list args) {
  av1_ref_frame_t *const frame = va_arg(args, av1_ref_frame_t *);

  if (frame != NULL) {
    YV12_BUFFER_CONFIG sd;

    image2yuvconfig(&frame->img, &sd);
    av1_set_reference_enc(ctx->cpi, frame->idx, &sd);
    return AOM_CODEC_OK;
  } else {
    return AOM_CODEC_INVALID_PARAM;
  }
}

static aom_codec_err_t ctrl_copy_reference(aom_codec_alg_priv_t *ctx,
                                           va_list args) {
  av1_ref_frame_t *const frame = va_arg(args, av1_ref_frame_t *);

  if (frame != NULL) {
    YV12_BUFFER_CONFIG sd;

    image2yuvconfig(&frame->img, &sd);
    av1_copy_reference_enc(ctx->cpi, frame->idx, &sd);
    return AOM_CODEC_OK;
  } else {
    return AOM_CODEC_INVALID_PARAM;
  }
}

static aom_codec_err_t ctrl_get_reference(aom_codec_alg_priv_t *ctx,
                                          va_list args) {
  av1_ref_frame_t *const frame = va_arg(args, av1_ref_frame_t *);

  if (frame != NULL) {
    YV12_BUFFER_CONFIG *fb = get_ref_frame(&ctx->cpi->common, frame->idx);
    if (fb == NULL) return AOM_CODEC_ERROR;

    yuvconfig2image(&frame->img, fb, NULL);
    return AOM_CODEC_OK;
  } else {
    return AOM_CODEC_INVALID_PARAM;
  }
}

static aom_codec_err_t ctrl_get_new_frame_image(aom_codec_alg_priv_t *ctx,
                                                va_list args) {
  aom_image_t *const new_img = va_arg(args, aom_image_t *);

  if (new_img != NULL) {
    YV12_BUFFER_CONFIG new_frame;

    if (av1_get_last_show_frame(ctx->cpi, &new_frame) == 0) {
      yuvconfig2image(new_img, &new_frame, NULL);
      return AOM_CODEC_OK;
    } else {
      return AOM_CODEC_ERROR;
    }
  } else {
    return AOM_CODEC_INVALID_PARAM;
  }
}

static aom_codec_err_t ctrl_copy_new_frame_image(aom_codec_alg_priv_t *ctx,
                                                 va_list args) {
  aom_image_t *const new_img = va_arg(args, aom_image_t *);

  if (new_img != NULL) {
    YV12_BUFFER_CONFIG new_frame;

    if (av1_get_last_show_frame(ctx->cpi, &new_frame) == 0) {
      YV12_BUFFER_CONFIG sd;
      image2yuvconfig(new_img, &sd);
      return av1_copy_new_frame_enc(&ctx->cpi->common, &new_frame, &sd);
    } else {
      return AOM_CODEC_ERROR;
    }
  } else {
    return AOM_CODEC_INVALID_PARAM;
  }
}

static aom_image_t *encoder_get_preview(aom_codec_alg_priv_t *ctx) {
  YV12_BUFFER_CONFIG sd;

  if (av1_get_preview_raw_frame(ctx->cpi, &sd) == 0) {
    yuvconfig2image(&ctx->preview_img, &sd, NULL);
    return &ctx->preview_img;
  } else {
    return NULL;
  }
}

static aom_codec_err_t ctrl_use_reference(aom_codec_alg_priv_t *ctx,
                                          va_list args) {
  const int reference_flag = va_arg(args, int);

  av1_use_as_reference(&ctx->cpi->ext_flags.ref_frame_flags, reference_flag);
  return AOM_CODEC_OK;
}

static aom_codec_err_t ctrl_set_roi_map(aom_codec_alg_priv_t *ctx,
                                        va_list args) {
  (void)ctx;
  (void)args;

  // TODO(yaowu): Need to re-implement and test for AV1.
  return AOM_CODEC_INVALID_PARAM;
}

static aom_codec_err_t ctrl_set_active_map(aom_codec_alg_priv_t *ctx,
                                           va_list args) {
  aom_active_map_t *const map = va_arg(args, aom_active_map_t *);

  if (map) {
    if (!av1_set_active_map(ctx->cpi, map->active_map, (int)map->rows,
                            (int)map->cols))
      return AOM_CODEC_OK;
    else
      return AOM_CODEC_INVALID_PARAM;
  } else {
    return AOM_CODEC_INVALID_PARAM;
  }
}

static aom_codec_err_t ctrl_get_active_map(aom_codec_alg_priv_t *ctx,
                                           va_list args) {
  aom_active_map_t *const map = va_arg(args, aom_active_map_t *);

  if (map) {
    if (!av1_get_active_map(ctx->cpi, map->active_map, (int)map->rows,
                            (int)map->cols))
      return AOM_CODEC_OK;
    else
      return AOM_CODEC_INVALID_PARAM;
  } else {
    return AOM_CODEC_INVALID_PARAM;
  }
}

static aom_codec_err_t ctrl_set_scale_mode(aom_codec_alg_priv_t *ctx,
                                           va_list args) {
  aom_scaling_mode_t *const mode = va_arg(args, aom_scaling_mode_t *);

  if (mode) {
    const int res = av1_set_internal_size(
        &ctx->cpi->oxcf, &ctx->cpi->resize_pending_params,
        (AOM_SCALING)mode->h_scaling_mode, (AOM_SCALING)mode->v_scaling_mode);
    return (res == 0) ? AOM_CODEC_OK : AOM_CODEC_INVALID_PARAM;
  } else {
    return AOM_CODEC_INVALID_PARAM;
  }
}

static aom_codec_err_t ctrl_set_spatial_layer_id(aom_codec_alg_priv_t *ctx,
                                                 va_list args) {
  const int spatial_layer_id = va_arg(args, int);
  if (spatial_layer_id >= MAX_NUM_SPATIAL_LAYERS)
    return AOM_CODEC_INVALID_PARAM;
  ctx->cpi->common.spatial_layer_id = spatial_layer_id;
  return AOM_CODEC_OK;
}

static aom_codec_err_t ctrl_set_number_spatial_layers(aom_codec_alg_priv_t *ctx,
                                                      va_list args) {
  const int number_spatial_layers = va_arg(args, int);
  if (number_spatial_layers > MAX_NUM_SPATIAL_LAYERS)
    return AOM_CODEC_INVALID_PARAM;
  ctx->cpi->common.number_spatial_layers = number_spatial_layers;
  return AOM_CODEC_OK;
}

static aom_codec_err_t ctrl_set_layer_id(aom_codec_alg_priv_t *ctx,
                                         va_list args) {
  aom_svc_layer_id_t *const data = va_arg(args, aom_svc_layer_id_t *);
  ctx->cpi->common.spatial_layer_id = data->spatial_layer_id;
  ctx->cpi->common.temporal_layer_id = data->temporal_layer_id;
  ctx->cpi->svc.spatial_layer_id = data->spatial_layer_id;
  ctx->cpi->svc.temporal_layer_id = data->temporal_layer_id;
  return AOM_CODEC_OK;
}

static aom_codec_err_t ctrl_set_svc_params(aom_codec_alg_priv_t *ctx,
                                           va_list args) {
  AV1_COMP *const cpi = ctx->cpi;
  AV1_COMMON *const cm = &cpi->common;
  aom_svc_params_t *const params = va_arg(args, aom_svc_params_t *);
  cm->number_spatial_layers = params->number_spatial_layers;
  cm->number_temporal_layers = params->number_temporal_layers;
  cpi->svc.number_spatial_layers = params->number_spatial_layers;
  cpi->svc.number_temporal_layers = params->number_temporal_layers;
  if (cm->number_spatial_layers > 1 || cm->number_temporal_layers > 1) {
    unsigned int sl, tl;
    cpi->use_svc = 1;
    for (sl = 0; sl < cm->number_spatial_layers; ++sl) {
      for (tl = 0; tl < cm->number_temporal_layers; ++tl) {
        const int layer = LAYER_IDS_TO_IDX(sl, tl, cm->number_temporal_layers);
        LAYER_CONTEXT *lc = &cpi->svc.layer_context[layer];
        lc->max_qp = params->max_quantizers[layer];
        lc->min_qp = params->min_quantizers[layer];
        lc->scaling_factor_num = params->scaling_factor_num[sl];
        lc->scaling_factor_den = params->scaling_factor_den[sl];
        lc->layer_target_bitrate = 1000 * params->layer_target_bitrate[layer];
        lc->framerate_factor = params->framerate_factor[tl];
      }
    }
    if (cm->current_frame.frame_number == 0) {
      if (!cpi->seq_params_locked) {
        SequenceHeader *const seq_params = &cm->seq_params;
        seq_params->operating_points_cnt_minus_1 =
            cm->number_spatial_layers * cm->number_temporal_layers - 1;
        av1_init_seq_coding_tools(&cm->seq_params, cm, &cpi->oxcf, 1);
      }
      av1_init_layer_context(cpi);
    }
    av1_update_layer_context_change_config(cpi,
                                           cpi->oxcf.rc_cfg.target_bandwidth);
  }
  return AOM_CODEC_OK;
}

static aom_codec_err_t ctrl_set_svc_ref_frame_config(aom_codec_alg_priv_t *ctx,
                                                     va_list args) {
  AV1_COMP *const cpi = ctx->cpi;
  aom_svc_ref_frame_config_t *const data =
      va_arg(args, aom_svc_ref_frame_config_t *);
  cpi->svc.external_ref_frame_config = 1;
  for (unsigned int i = 0; i < INTER_REFS_PER_FRAME; ++i) {
    cpi->svc.reference[i] = data->reference[i];
    cpi->svc.ref_idx[i] = data->ref_idx[i];
  }
  for (unsigned int i = 0; i < REF_FRAMES; ++i)
    cpi->svc.refresh[i] = data->refresh[i];
  return AOM_CODEC_OK;
}

static aom_codec_err_t ctrl_set_tune_content(aom_codec_alg_priv_t *ctx,
                                             va_list args) {
  struct av1_extracfg extra_cfg = ctx->extra_cfg;
  extra_cfg.content = CAST(AV1E_SET_TUNE_CONTENT, args);
  return update_extra_cfg(ctx, &extra_cfg);
}

static aom_codec_err_t ctrl_set_cdf_update_mode(aom_codec_alg_priv_t *ctx,
                                                va_list args) {
  struct av1_extracfg extra_cfg = ctx->extra_cfg;
  extra_cfg.cdf_update_mode = CAST(AV1E_SET_CDF_UPDATE_MODE, args);
  return update_extra_cfg(ctx, &extra_cfg);
}

static aom_codec_err_t ctrl_set_color_primaries(aom_codec_alg_priv_t *ctx,
                                                va_list args) {
  struct av1_extracfg extra_cfg = ctx->extra_cfg;
  extra_cfg.color_primaries = CAST(AV1E_SET_COLOR_PRIMARIES, args);
  return update_extra_cfg(ctx, &extra_cfg);
}

static aom_codec_err_t ctrl_set_transfer_characteristics(
    aom_codec_alg_priv_t *ctx, va_list args) {
  struct av1_extracfg extra_cfg = ctx->extra_cfg;
  extra_cfg.transfer_characteristics =
      CAST(AV1E_SET_TRANSFER_CHARACTERISTICS, args);
  return update_extra_cfg(ctx, &extra_cfg);
}

static aom_codec_err_t ctrl_set_matrix_coefficients(aom_codec_alg_priv_t *ctx,
                                                    va_list args) {
  struct av1_extracfg extra_cfg = ctx->extra_cfg;
  extra_cfg.matrix_coefficients = CAST(AV1E_SET_MATRIX_COEFFICIENTS, args);
  return update_extra_cfg(ctx, &extra_cfg);
}

static aom_codec_err_t ctrl_set_chroma_sample_position(
    aom_codec_alg_priv_t *ctx, va_list args) {
  struct av1_extracfg extra_cfg = ctx->extra_cfg;
  extra_cfg.chroma_sample_position =
      CAST(AV1E_SET_CHROMA_SAMPLE_POSITION, args);
  return update_extra_cfg(ctx, &extra_cfg);
}

static aom_codec_err_t ctrl_set_color_range(aom_codec_alg_priv_t *ctx,
                                            va_list args) {
  struct av1_extracfg extra_cfg = ctx->extra_cfg;
  extra_cfg.color_range = CAST(AV1E_SET_COLOR_RANGE, args);
  return update_extra_cfg(ctx, &extra_cfg);
}

static aom_codec_err_t ctrl_set_render_size(aom_codec_alg_priv_t *ctx,
                                            va_list args) {
  struct av1_extracfg extra_cfg = ctx->extra_cfg;
  int *const render_size = va_arg(args, int *);
  extra_cfg.render_width = render_size[0];
  extra_cfg.render_height = render_size[1];
  return update_extra_cfg(ctx, &extra_cfg);
}

static aom_codec_err_t ctrl_set_superblock_size(aom_codec_alg_priv_t *ctx,
                                                va_list args) {
  struct av1_extracfg extra_cfg = ctx->extra_cfg;
  extra_cfg.superblock_size = CAST(AV1E_SET_SUPERBLOCK_SIZE, args);
  return update_extra_cfg(ctx, &extra_cfg);
}

static aom_codec_err_t ctrl_set_chroma_subsampling_x(aom_codec_alg_priv_t *ctx,
                                                     va_list args) {
  struct av1_extracfg extra_cfg = ctx->extra_cfg;
  extra_cfg.chroma_subsampling_x = CAST(AV1E_SET_CHROMA_SUBSAMPLING_X, args);
  return update_extra_cfg(ctx, &extra_cfg);
}

static aom_codec_err_t ctrl_set_chroma_subsampling_y(aom_codec_alg_priv_t *ctx,
                                                     va_list args) {
  struct av1_extracfg extra_cfg = ctx->extra_cfg;
  extra_cfg.chroma_subsampling_y = CAST(AV1E_SET_CHROMA_SUBSAMPLING_Y, args);
  return update_extra_cfg(ctx, &extra_cfg);
}

static aom_codec_err_t ctrl_get_seq_level_idx(aom_codec_alg_priv_t *ctx,
                                              va_list args) {
  int *const arg = va_arg(args, int *);
  const AV1_COMP *const cpi = ctx->cpi;
  if (arg == NULL) return AOM_CODEC_INVALID_PARAM;
  return av1_get_seq_level_idx(&cpi->common.seq_params, &cpi->level_params,
                               arg);
}

static aom_codec_ctrl_fn_map_t encoder_ctrl_maps[] = {
  { AV1_COPY_REFERENCE, ctrl_copy_reference },
  { AOME_USE_REFERENCE, ctrl_use_reference },

  // Setters
  { AV1_SET_REFERENCE, ctrl_set_reference },
  { AOME_SET_ROI_MAP, ctrl_set_roi_map },
  { AOME_SET_ACTIVEMAP, ctrl_set_active_map },
  { AOME_SET_SCALEMODE, ctrl_set_scale_mode },
  { AOME_SET_SPATIAL_LAYER_ID, ctrl_set_spatial_layer_id },
  { AOME_SET_CPUUSED, ctrl_set_cpuused },
  { AOME_SET_ENABLEAUTOALTREF, ctrl_set_enable_auto_alt_ref },
  { AOME_SET_ENABLEAUTOBWDREF, ctrl_set_enable_auto_bwd_ref },
  { AOME_SET_SHARPNESS, ctrl_set_sharpness },
  { AOME_SET_STATIC_THRESHOLD, ctrl_set_static_thresh },
  { AV1E_SET_ROW_MT, ctrl_set_row_mt },
  { AV1E_SET_TILE_COLUMNS, ctrl_set_tile_columns },
  { AV1E_SET_TILE_ROWS, ctrl_set_tile_rows },
  { AV1E_SET_ENABLE_TPL_MODEL, ctrl_set_enable_tpl_model },
  { AV1E_SET_ENABLE_KEYFRAME_FILTERING, ctrl_set_enable_keyframe_filtering },
  { AOME_SET_ARNR_MAXFRAMES, ctrl_set_arnr_max_frames },
  { AOME_SET_ARNR_STRENGTH, ctrl_set_arnr_strength },
  { AOME_SET_TUNING, ctrl_set_tuning },
  { AOME_SET_QP, ctrl_set_qp },
  { AOME_SET_MAX_INTRA_BITRATE_PCT, ctrl_set_rc_max_intra_bitrate_pct },
  { AOME_SET_NUMBER_SPATIAL_LAYERS, ctrl_set_number_spatial_layers },
  { AV1E_SET_MAX_INTER_BITRATE_PCT, ctrl_set_rc_max_inter_bitrate_pct },
  { AV1E_SET_GF_CBR_BOOST_PCT, ctrl_set_rc_gf_cbr_boost_pct },
  { AV1E_SET_LOSSLESS, ctrl_set_lossless },
  { AV1E_SET_ENABLE_CDEF, ctrl_set_enable_cdef },
  { AV1E_SET_ENABLE_RESTORATION, ctrl_set_enable_restoration },
  { AV1E_SET_FORCE_VIDEO_MODE, ctrl_set_force_video_mode },
  { AV1E_SET_ENABLE_OBMC, ctrl_set_enable_obmc },
  { AV1E_SET_DISABLE_TRELLIS_QUANT, ctrl_set_disable_trellis_quant },
  { AV1E_SET_ENABLE_QM, ctrl_set_enable_qm },
  { AV1E_SET_QM_Y, ctrl_set_qm_y },
  { AV1E_SET_QM_U, ctrl_set_qm_u },
  { AV1E_SET_QM_V, ctrl_set_qm_v },
  { AV1E_SET_QM_MIN, ctrl_set_qm_min },
  { AV1E_SET_QM_MAX, ctrl_set_qm_max },
  { AV1E_SET_NUM_TG, ctrl_set_num_tg },
  { AV1E_SET_MTU, ctrl_set_mtu },
  { AV1E_SET_TIMING_INFO_TYPE, ctrl_set_timing_info_type },
  { AV1E_SET_FRAME_PARALLEL_DECODING, ctrl_set_frame_parallel_decoding_mode },
  { AV1E_SET_ERROR_RESILIENT_MODE, ctrl_set_error_resilient_mode },
  { AV1E_SET_S_FRAME_MODE, ctrl_set_s_frame_mode },
  { AV1E_SET_ENABLE_RECT_PARTITIONS, ctrl_set_enable_rect_partitions },
  { AV1E_SET_ENABLE_AB_PARTITIONS, ctrl_set_enable_ab_partitions },
  { AV1E_SET_ENABLE_1TO4_PARTITIONS, ctrl_set_enable_1to4_partitions },
  { AV1E_SET_MIN_PARTITION_SIZE, ctrl_set_min_partition_size },
  { AV1E_SET_MAX_PARTITION_SIZE, ctrl_set_max_partition_size },
  { AV1E_SET_ENABLE_DUAL_FILTER, ctrl_set_enable_dual_filter },
  { AV1E_SET_ENABLE_CHROMA_DELTAQ, ctrl_set_enable_chroma_deltaq },
  { AV1E_SET_ENABLE_INTRA_EDGE_FILTER, ctrl_set_enable_intra_edge_filter },
  { AV1E_SET_ENABLE_ORDER_HINT, ctrl_set_enable_order_hint },
  { AV1E_SET_ENABLE_TX64, ctrl_set_enable_tx64 },
  { AV1E_SET_ENABLE_FLIP_IDTX, ctrl_set_enable_flip_idtx },
  { AV1E_SET_ENABLE_DIST_WTD_COMP, ctrl_set_enable_dist_wtd_comp },
  { AV1E_SET_MAX_REFERENCE_FRAMES, ctrl_set_max_reference_frames },
  { AV1E_SET_REDUCED_REFERENCE_SET, ctrl_set_enable_reduced_reference_set },
  { AV1E_SET_ENABLE_REF_FRAME_MVS, ctrl_set_enable_ref_frame_mvs },
  { AV1E_SET_ALLOW_REF_FRAME_MVS, ctrl_set_allow_ref_frame_mvs },
  { AV1E_SET_ENABLE_MASKED_COMP, ctrl_set_enable_masked_comp },
  { AV1E_SET_ENABLE_ONESIDED_COMP, ctrl_set_enable_onesided_comp },
  { AV1E_SET_ENABLE_INTERINTRA_COMP, ctrl_set_enable_interintra_comp },
  { AV1E_SET_ENABLE_SMOOTH_INTERINTRA, ctrl_set_enable_smooth_interintra },
  { AV1E_SET_ENABLE_DIFF_WTD_COMP, ctrl_set_enable_diff_wtd_comp },
  { AV1E_SET_ENABLE_INTERINTER_WEDGE, ctrl_set_enable_interinter_wedge },
  { AV1E_SET_ENABLE_INTERINTRA_WEDGE, ctrl_set_enable_interintra_wedge },
  { AV1E_SET_ENABLE_GLOBAL_MOTION, ctrl_set_enable_global_motion },
  { AV1E_SET_ENABLE_WARPED_MOTION, ctrl_set_enable_warped_motion },
  { AV1E_SET_ALLOW_WARPED_MOTION, ctrl_set_allow_warped_motion },
  { AV1E_SET_ENABLE_FILTER_INTRA, ctrl_set_enable_filter_intra },
  { AV1E_SET_ENABLE_SMOOTH_INTRA, ctrl_set_enable_smooth_intra },
  { AV1E_SET_ENABLE_PAETH_INTRA, ctrl_set_enable_paeth_intra },
  { AV1E_SET_ENABLE_CFL_INTRA, ctrl_set_enable_cfl_intra },
  { AV1E_SET_ENABLE_SUPERRES, ctrl_set_enable_superres },
  { AV1E_SET_ENABLE_OVERLAY, ctrl_set_enable_overlay },
  { AV1E_SET_ENABLE_PALETTE, ctrl_set_enable_palette },
  { AV1E_SET_ENABLE_INTRABC, ctrl_set_enable_intrabc },
  { AV1E_SET_ENABLE_ANGLE_DELTA, ctrl_set_enable_angle_delta },
  { AV1E_SET_AQ_MODE, ctrl_set_aq_mode },
  { AV1E_SET_REDUCED_TX_TYPE_SET, ctrl_set_reduced_tx_type_set },
  { AV1E_SET_INTRA_DCT_ONLY, ctrl_set_intra_dct_only },
  { AV1E_SET_INTER_DCT_ONLY, ctrl_set_inter_dct_only },
  { AV1E_SET_INTRA_DEFAULT_TX_ONLY, ctrl_set_intra_default_tx_only },
  { AV1E_SET_QUANT_B_ADAPT, ctrl_set_quant_b_adapt },
  { AV1E_SET_COEFF_COST_UPD_FREQ, ctrl_set_coeff_cost_upd_freq },
  { AV1E_SET_MODE_COST_UPD_FREQ, ctrl_set_mode_cost_upd_freq },
  { AV1E_SET_MV_COST_UPD_FREQ, ctrl_set_mv_cost_upd_freq },
  { AV1E_SET_DELTAQ_MODE, ctrl_set_deltaq_mode },
  { AV1E_SET_DELTALF_MODE, ctrl_set_deltalf_mode },
  { AV1E_SET_FRAME_PERIODIC_BOOST, ctrl_set_frame_periodic_boost },
  { AV1E_SET_TUNE_CONTENT, ctrl_set_tune_content },
  { AV1E_SET_CDF_UPDATE_MODE, ctrl_set_cdf_update_mode },
  { AV1E_SET_COLOR_PRIMARIES, ctrl_set_color_primaries },
  { AV1E_SET_TRANSFER_CHARACTERISTICS, ctrl_set_transfer_characteristics },
  { AV1E_SET_MATRIX_COEFFICIENTS, ctrl_set_matrix_coefficients },
  { AV1E_SET_CHROMA_SAMPLE_POSITION, ctrl_set_chroma_sample_position },
  { AV1E_SET_COLOR_RANGE, ctrl_set_color_range },
  { AV1E_SET_NOISE_SENSITIVITY, ctrl_set_noise_sensitivity },
  { AV1E_SET_MIN_GF_INTERVAL, ctrl_set_min_gf_interval },
  { AV1E_SET_MAX_GF_INTERVAL, ctrl_set_max_gf_interval },
  { AV1E_SET_GF_MIN_PYRAMID_HEIGHT, ctrl_set_gf_min_pyr_height },
  { AV1E_SET_GF_MAX_PYRAMID_HEIGHT, ctrl_set_gf_max_pyr_height },
  { AV1E_SET_RENDER_SIZE, ctrl_set_render_size },
  { AV1E_SET_SUPERBLOCK_SIZE, ctrl_set_superblock_size },
  { AV1E_SET_SINGLE_TILE_DECODING, ctrl_set_single_tile_decoding },
  { AV1E_SET_VMAF_MODEL_PATH, ctrl_set_vmaf_model_path },
  { AV1E_SET_SUBGOP_CONFIG_STR, ctrl_set_subgop_config_str },
  { AV1E_SET_SUBGOP_CONFIG_PATH, ctrl_set_subgop_config_path },
  { AV1E_SET_FILM_GRAIN_TEST_VECTOR, ctrl_set_film_grain_test_vector },
  { AV1E_SET_FILM_GRAIN_TABLE, ctrl_set_film_grain_table },
  { AV1E_SET_DENOISE_NOISE_LEVEL, ctrl_set_denoise_noise_level },
  { AV1E_SET_DENOISE_BLOCK_SIZE, ctrl_set_denoise_block_size },
  { AV1E_ENABLE_MOTION_VECTOR_UNIT_TEST, ctrl_enable_motion_vector_unit_test },
  { AV1E_ENABLE_EXT_TILE_DEBUG, ctrl_enable_ext_tile_debug },
  { AV1E_SET_TARGET_SEQ_LEVEL_IDX, ctrl_set_target_seq_level_idx },
  { AV1E_SET_TIER_MASK, ctrl_set_tier_mask },
  { AV1E_SET_MIN_CR, ctrl_set_min_cr },
  { AV1E_SET_SVC_LAYER_ID, ctrl_set_layer_id },
  { AV1E_SET_SVC_PARAMS, ctrl_set_svc_params },
  { AV1E_SET_SVC_REF_FRAME_CONFIG, ctrl_set_svc_ref_frame_config },
  { AV1E_SET_VBR_CORPUS_COMPLEXITY_LAP, ctrl_set_vbr_corpus_complexity_lap },
  { AV1E_ENABLE_SB_MULTIPASS_UNIT_TEST, ctrl_enable_sb_multipass_unit_test },

  // Getters
  { AOME_GET_LAST_QUANTIZER, ctrl_get_quantizer },
  { AV1_GET_REFERENCE, ctrl_get_reference },
  { AV1E_GET_ACTIVEMAP, ctrl_get_active_map },
  { AV1_GET_NEW_FRAME_IMAGE, ctrl_get_new_frame_image },
  { AV1_COPY_NEW_FRAME_IMAGE, ctrl_copy_new_frame_image },
  { AV1E_SET_CHROMA_SUBSAMPLING_X, ctrl_set_chroma_subsampling_x },
  { AV1E_SET_CHROMA_SUBSAMPLING_Y, ctrl_set_chroma_subsampling_y },
  { AV1E_GET_SEQ_LEVEL_IDX, ctrl_get_seq_level_idx },
  { AV1E_GET_BASELINE_GF_INTERVAL, ctrl_get_baseline_gf_interval },

  CTRL_MAP_END,
};

static const aom_codec_enc_cfg_t encoder_usage_cfg[] = {
  {
      // NOLINT
      AOM_USAGE_GOOD_QUALITY,  // g_usage - non-realtime usage
      0,                       // g_threads
      0,                       // g_profile

      320,         // g_w
      240,         // g_h
      0,           // g_limit
      0,           // g_forced_max_frame_width
      0,           // g_forced_max_frame_height
      AOM_BITS_8,  // g_bit_depth
      8,           // g_input_bit_depth

      { 1, 30 },  // g_timebase

      0,  // g_error_resilient

      AOM_RC_ONE_PASS,  // g_pass

      19,  // g_lag_in_frames

      0,                // rc_dropframe_thresh
      RESIZE_NONE,      // rc_resize_mode
      SCALE_NUMERATOR,  // rc_resize_denominator
      SCALE_NUMERATOR,  // rc_resize_kf_denominator

      AOM_SUPERRES_NONE,  // rc_superres_mode
      SCALE_NUMERATOR,    // rc_superres_denominator
      SCALE_NUMERATOR,    // rc_superres_kf_denominator
      255,                // rc_superres_qthresh
      128,                // rc_superres_kf_qthresh

      AOM_VBR,  // rc_end_usage
#if !CONFIG_SINGLEPASS
      { NULL, 0 },  // rc_twopass_stats_in
#endif              // !CONFIG_SINGLEPASS
      { NULL, 0 },  // rc_firstpass_mb_stats_in
      256,          // rc_target_bandwidth
      0,            // rc_min_quantizer
      255,          // rc_max_quantizer
      25,           // rc_undershoot_pct
      25,           // rc_overshoot_pct

      6000,  // rc_max_buffer_size
      4000,  // rc_buffer_initial_size
      5000,  // rc_buffer_optimal_size

#if !CONFIG_SINGLEPASS
      50,    // rc_two_pass_vbrbias
#endif       // !CONFIG_SINGLEPASS
      0,     // rc_two_pass_vbrmin_section
      2000,  // rc_two_pass_vbrmax_section

      // keyframing settings (kf)
      0,                       // fwd_kf_enabled
      AOM_KF_AUTO,             // kf_mode
      0,                       // kf_min_dist
      9999,                    // kf_max_dist
      0,                       // sframe_dist
      1,                       // sframe_mode
      0,                       // large_scale_tile
      0,                       // monochrome
      0,                       // full_still_picture_hdr
      0,                       // save_as_annexb
      0,                       // tile_width_count
      0,                       // tile_height_count
      { 0 },                   // tile_widths
      { 0 },                   // tile_heights
      0,                       // use_fixed_qp_offsets
      { -1, -1, -1, -1, -1 },  // fixed_qp_offsets
      { 0, 128, 128, 4, 1, 1, 1, 1, 1, 1, 1, 1, 1, 1, 1, 1, 1, 0,
        0, 1,   1,   1, 1, 1, 1, 1, 1, 1, 1, 1, 1, 1, 1, 1, 0 },  // cfg
  },
  {
      // NOLINT
      AOM_USAGE_REALTIME,  // g_usage - real-time usage
      0,                   // g_threads
      0,                   // g_profile

      320,         // g_w
      240,         // g_h
      0,           // g_limit
      0,           // g_forced_max_frame_width
      0,           // g_forced_max_frame_height
      AOM_BITS_8,  // g_bit_depth
      8,           // g_input_bit_depth

      { 1, 30 },  // g_timebase

      0,  // g_error_resilient

      AOM_RC_ONE_PASS,  // g_pass

      1,  // g_lag_in_frames

      0,                // rc_dropframe_thresh
      RESIZE_NONE,      // rc_resize_mode
      SCALE_NUMERATOR,  // rc_resize_denominator
      SCALE_NUMERATOR,  // rc_resize_kf_denominator

<<<<<<< HEAD
      0,                // rc_superres_mode
      SCALE_NUMERATOR,  // rc_superres_denominator
      SCALE_NUMERATOR,  // rc_superres_kf_denominator
      255,              // rc_superres_qthresh
      128,              // rc_superres_kf_qthresh
=======
      AOM_SUPERRES_NONE,  // rc_superres_mode
      SCALE_NUMERATOR,    // rc_superres_denominator
      SCALE_NUMERATOR,    // rc_superres_kf_denominator
      63,                 // rc_superres_qthresh
      32,                 // rc_superres_kf_qthresh
>>>>>>> 50cbe975

      AOM_CBR,  // rc_end_usage
#if !CONFIG_SINGLEPASS
      { NULL, 0 },  // rc_twopass_stats_in
#endif              // !CONFIG_SINGLEPASS
      { NULL, 0 },  // rc_firstpass_mb_stats_in
      256,          // rc_target_bandwidth
      0,            // rc_min_quantizer
      255,          // rc_max_quantizer
      25,           // rc_undershoot_pct
      25,           // rc_overshoot_pct

      6000,  // rc_max_buffer_size
      4000,  // rc_buffer_initial_size
      5000,  // rc_buffer_optimal_size

#if !CONFIG_SINGLEPASS
      50,    // rc_two_pass_vbrbias
#endif       // !CONFIG_SINGLEPASS
      0,     // rc_two_pass_vbrmin_section
      2000,  // rc_two_pass_vbrmax_section

      // keyframing settings (kf)
      0,                       // fwd_kf_enabled
      AOM_KF_AUTO,             // kf_mode
      0,                       // kf_min_dist
      9999,                    // kf_max_dist
      0,                       // sframe_dist
      1,                       // sframe_mode
      0,                       // large_scale_tile
      0,                       // monochrome
      0,                       // full_still_picture_hdr
      0,                       // save_as_annexb
      0,                       // tile_width_count
      0,                       // tile_height_count
      { 0 },                   // tile_widths
      { 0 },                   // tile_heights
      0,                       // use_fixed_qp_offsets
      { -1, -1, -1, -1, -1 },  // fixed_qp_offsets
      { 0, 128, 128, 4, 1, 1, 1, 1, 1, 1, 1, 1, 1, 1, 1, 1, 1, 0,
        0, 1,   1,   1, 1, 1, 1, 1, 1, 1, 1, 1, 1, 1, 1, 1, 0 },  // cfg
  },
};

// This data structure and function are exported in aom/aomcx.h
#ifndef VERSION_STRING
#define VERSION_STRING
#endif
aom_codec_iface_t aom_codec_av1_cx_algo = {
  "AOMedia Project AV1 Encoder" VERSION_STRING,
  AOM_CODEC_INTERNAL_ABI_VERSION,
  AOM_CODEC_CAP_HIGHBITDEPTH | AOM_CODEC_CAP_ENCODER |
      AOM_CODEC_CAP_PSNR,  // aom_codec_caps_t
  encoder_init,            // aom_codec_init_fn_t
  encoder_destroy,         // aom_codec_destroy_fn_t
  encoder_ctrl_maps,       // aom_codec_ctrl_fn_map_t
  {
      // NOLINT
      NULL,  // aom_codec_peek_si_fn_t
      NULL,  // aom_codec_get_si_fn_t
      NULL,  // aom_codec_decode_fn_t
      NULL,  // aom_codec_get_frame_fn_t
      NULL   // aom_codec_set_fb_fn_t
  },
  {
      // NOLINT
      2,                           // 2 cfg
      encoder_usage_cfg,           // aom_codec_enc_cfg_t
      encoder_encode,              // aom_codec_encode_fn_t
      encoder_get_cxdata,          // aom_codec_get_cx_data_fn_t
      encoder_set_config,          // aom_codec_enc_config_set_fn_t
      encoder_get_global_headers,  // aom_codec_get_global_headers_fn_t
      encoder_get_preview          // aom_codec_get_preview_frame_fn_t
  }
};

aom_codec_iface_t *aom_codec_av1_cx(void) { return &aom_codec_av1_cx_algo; }<|MERGE_RESOLUTION|>--- conflicted
+++ resolved
@@ -667,14 +667,6 @@
   if (img->d_w != ctx->cfg.g_w || img->d_h != ctx->cfg.g_h)
     ERROR("Image size must match encoder init configuration size");
 
-<<<<<<< HEAD
-  if (img->fmt != AOM_IMG_FMT_I420 && img->fmt != AOM_IMG_FMT_I42016 &&
-      !ctx->extra_cfg.enable_tx64) {
-    ERROR("TX64 can only be disabled on I420 images.");
-  }
-
-=======
->>>>>>> 50cbe975
   return AOM_CODEC_OK;
 }
 
@@ -3235,19 +3227,11 @@
       SCALE_NUMERATOR,  // rc_resize_denominator
       SCALE_NUMERATOR,  // rc_resize_kf_denominator
 
-<<<<<<< HEAD
-      0,                // rc_superres_mode
-      SCALE_NUMERATOR,  // rc_superres_denominator
-      SCALE_NUMERATOR,  // rc_superres_kf_denominator
-      255,              // rc_superres_qthresh
-      128,              // rc_superres_kf_qthresh
-=======
       AOM_SUPERRES_NONE,  // rc_superres_mode
       SCALE_NUMERATOR,    // rc_superres_denominator
       SCALE_NUMERATOR,    // rc_superres_kf_denominator
-      63,                 // rc_superres_qthresh
-      32,                 // rc_superres_kf_qthresh
->>>>>>> 50cbe975
+      255,                // rc_superres_qthresh
+      128,                // rc_superres_kf_qthresh
 
       AOM_CBR,  // rc_end_usage
 #if !CONFIG_SINGLEPASS
