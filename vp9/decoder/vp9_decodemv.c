--- conflicted
+++ resolved
@@ -101,6 +101,23 @@
       cm->current_frame_seg_map[mi_offset + y * cm->mi_cols + x] = segment_id;
 }
 
+static void copy_segment_id(const VP9_COMMON *cm,
+                           const uint8_t *last_segment_ids,
+                           uint8_t *current_segment_ids,
+                           BLOCK_SIZE bsize, int mi_row, int mi_col) {
+  const int mi_offset = mi_row * cm->mi_cols + mi_col;
+  const int bw = num_8x8_blocks_wide_lookup[bsize];
+  const int bh = num_8x8_blocks_high_lookup[bsize];
+  const int xmis = MIN(cm->mi_cols - mi_col, bw);
+  const int ymis = MIN(cm->mi_rows - mi_row, bh);
+  int x, y;
+
+  for (y = 0; y < ymis; y++)
+    for (x = 0; x < xmis; x++)
+      current_segment_ids[mi_offset + y * cm->mi_cols + x] =
+          last_segment_ids[mi_offset + y * cm->mi_cols + x];
+}
+
 static int read_intra_segment_id(VP9_COMMON *const cm, MACROBLOCKD *const xd,
                                  int mi_row, int mi_col,
                                  vp9_reader *r) {
@@ -111,8 +128,11 @@
   if (!seg->enabled)
     return 0;  // Default for disabled segmentation
 
-  if (!seg->update_map)
+  if (!seg->update_map) {
+    copy_segment_id(cm, cm->last_frame_seg_map, cm->current_frame_seg_map,
+                    bsize, mi_row, mi_col);
     return 0;
+  }
 
   segment_id = read_segment_id(r, seg);
   set_segment_id(cm, bsize, mi_row, mi_col, segment_id);
@@ -132,7 +152,8 @@
   predicted_segment_id = vp9_get_segment_id(cm, cm->last_frame_seg_map,
                                             bsize, mi_row, mi_col);
   if (!seg->update_map) {
-    set_segment_id(cm, bsize, mi_row, mi_col, predicted_segment_id);
+    copy_segment_id(cm, cm->last_frame_seg_map, cm->current_frame_seg_map,
+                    bsize, mi_row, mi_col);
     return predicted_segment_id;
   }
 
@@ -526,18 +547,12 @@
   }
 }
 
-// TODO(hkuang): Pass cm instead of pbi. This requires change in
-// vp9_frameworker_wait.
 static void read_inter_frame_mode_info(VP9Decoder *const pbi,
                                        MACROBLOCKD *const xd,
                                        const TileInfo *const tile,
                                        int mi_row, int mi_col, vp9_reader *r) {
-<<<<<<< HEAD
+  VP9_COMMON *const cm = &pbi->common;
   MODE_INFO *const mi = xd->mi[0].src_mi;
-=======
-  VP9_COMMON *const cm = &pbi->common;
-  MODE_INFO *const mi = xd->mi[0];
->>>>>>> d05cf10f
   MB_MODE_INFO *const mbmi = &mi->mbmi;
   int inter_block;
 
@@ -557,7 +572,7 @@
 void vp9_read_mode_info(VP9Decoder *const pbi, MACROBLOCKD *xd,
                         const TileInfo *const tile,
                         int mi_row, int mi_col, vp9_reader *r) {
-<<<<<<< HEAD
+  VP9_COMMON *const cm = &pbi->common;
   MODE_INFO *const mi = xd->mi[0].src_mi;
   const int bw = num_8x8_blocks_wide_lookup[mi->mbmi.sb_type];
   const int bh = num_8x8_blocks_high_lookup[mi->mbmi.sb_type];
@@ -569,7 +584,7 @@
   if (frame_is_intra_only(cm))
     read_intra_frame_mode_info(cm, xd, mi_row, mi_col, r);
   else
-    read_inter_frame_mode_info(cm, xd, tile, mi_row, mi_col, r);
+    read_inter_frame_mode_info(pbi, xd, tile, mi_row, mi_col, r);
 
   for (h = 0; h < y_mis; ++h) {
     MV_REF *const frame_mv = frame_mvs + h * cm->mi_cols;
@@ -581,11 +596,4 @@
       mv->mv[1].as_int = mi->src_mi->mbmi.mv[1].as_int;
     }
   }
-=======
-  VP9_COMMON *const cm = &pbi->common;
-  if (frame_is_intra_only(cm))
-    read_intra_frame_mode_info(cm, xd, mi_row, mi_col, r);
-  else
-    read_inter_frame_mode_info(pbi, xd, tile, mi_row, mi_col, r);
->>>>>>> d05cf10f
 }