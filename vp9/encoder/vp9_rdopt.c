--- conflicted
+++ resolved
@@ -1557,15 +1557,9 @@
   const int pw = 4 * num_4x4_blocks_wide_lookup[bsize];
   const int ph = 4 * num_4x4_blocks_high_lookup[bsize];
   MACROBLOCKD *xd = &x->e_mbd;
-<<<<<<< HEAD
-  MB_MODE_INFO *mbmi = &xd->mi[0]->mbmi;
-  const int refs[2] = { mbmi->ref_frame[0],
-                        mbmi->ref_frame[1] < 0 ? 0 : mbmi->ref_frame[1] };
-=======
   MODE_INFO *mi = xd->mi[0];
   const int refs[2] = {mi->ref_frame[0],
                        mi->ref_frame[1] < 0 ? 0 : mi->ref_frame[1]};
->>>>>>> a7e0b1ea
   int_mv ref_mv[2];
   int ite, ref;
   const InterpKernel *kernel = vp9_filter_kernels[mi->interp_filter];
@@ -2405,13 +2399,8 @@
   const int this_mode = mi->mode;
   int_mv *frame_mv = mode_mv[this_mode];
   int i;
-<<<<<<< HEAD
-  const int refs[2] = { mbmi->ref_frame[0],
-                        mbmi->ref_frame[1] < 0 ? 0 : mbmi->ref_frame[1] };
-=======
   int refs[2] = { mi->ref_frame[0],
     (mi->ref_frame[1] < 0 ? 0 : mi->ref_frame[1]) };
->>>>>>> a7e0b1ea
   int_mv cur_mv[2];
 #if CONFIG_VP9_HIGHBITDEPTH
   DECLARE_ALIGNED(16, uint16_t, tmp_buf16[MAX_MB_PLANE * 64 * 64]);
@@ -3144,14 +3133,10 @@
     int this_skip2 = 0;
     int64_t total_sse = INT64_MAX;
     int early_term = 0;
-    const MV_REFERENCE_FRAME refs[2] = {
-      vp9_mode_order[mode_index].ref_frame[0],
-      vp9_mode_order[mode_index].ref_frame[1]
-    };
 
     this_mode = vp9_mode_order[mode_index].mode;
-    ref_frame = refs[0];
-    second_ref_frame = refs[1];
+    ref_frame = vp9_mode_order[mode_index].ref_frame[0];
+    second_ref_frame = vp9_mode_order[mode_index].ref_frame[1];
 
     // Look at the reference frame of the best mode so far and set the
     // skip mask to look at a subset of the remaining modes.
@@ -3240,7 +3225,7 @@
           continue;
     }
 
-    comp_pred = is_compound_ref(refs);
+    comp_pred = second_ref_frame > INTRA_FRAME;
     if (comp_pred) {
       if (!cpi->allow_comp_inter_inter)
         continue;
@@ -3533,7 +3518,7 @@
   if (best_mbmode.mode == NEWMV) {
     const MV_REFERENCE_FRAME refs[2] = {best_mbmode.ref_frame[0],
         best_mbmode.ref_frame[1]};
-    int comp_pred_mode = is_compound_ref(refs);
+    int comp_pred_mode = refs[1] > INTRA_FRAME;
 
     if (frame_mv[NEARESTMV][refs[0]].as_int == best_mbmode.mv[0].as_int &&
         ((comp_pred_mode && frame_mv[NEARESTMV][refs[1]].as_int ==
@@ -3827,13 +3812,9 @@
     int64_t total_sse = INT_MAX;
     int early_term = 0;
     struct buf_2d backup_yv12[2][MAX_MB_PLANE];
-    const MV_REFERENCE_FRAME refs[2] = {
-      vp9_ref_order[ref_index].ref_frame[0],
-      vp9_ref_order[ref_index].ref_frame[1]
-    };
-
-    ref_frame = refs[0];
-    second_ref_frame = refs[1];
+
+    ref_frame = vp9_ref_order[ref_index].ref_frame[0];
+    second_ref_frame = vp9_ref_order[ref_index].ref_frame[1];
 
 #if CONFIG_BETTER_HW_COMPATIBILITY
     // forbid 8X4 and 4X8 partitions if any reference frame is scaled.
@@ -3882,7 +3863,7 @@
                             tile_data->thresh_freq_fact[bsize][ref_index]))
       continue;
 
-    comp_pred = is_compound_ref(refs);
+    comp_pred = second_ref_frame > INTRA_FRAME;
     if (comp_pred) {
       if (!cpi->allow_comp_inter_inter)
         continue;
@@ -3999,7 +3980,7 @@
           rd_opt->threshes[segment_id][bsize][THR_LAST] :
           rd_opt->threshes[segment_id][bsize][THR_ALTR];
       this_rd_thresh = (ref_frame == GOLDEN_FRAME) ?
-          rd_opt->threshes[segment_id][bsize][THR_GOLD] : this_rd_thresh;
+      rd_opt->threshes[segment_id][bsize][THR_GOLD] : this_rd_thresh;
       for (i = 0; i < SWITCHABLE_FILTER_CONTEXTS; ++i)
         filter_cache[i] = INT64_MAX;
 
@@ -4020,12 +4001,7 @@
             int newbest, rs;
             int64_t rs_rd;
             MB_MODE_INFO_EXT *mbmi_ext = x->mbmi_ext;
-<<<<<<< HEAD
-            mbmi->interp_filter = switchable_filter_index;
-
-=======
             mi->interp_filter = switchable_filter_index;
->>>>>>> a7e0b1ea
             tmp_rd = rd_pick_best_sub8x8_mode(cpi, x,
                                               &mbmi_ext->ref_mvs[ref_frame][0],
                                               second_ref, best_yrd, &rate,
@@ -4165,7 +4141,7 @@
 
     // Estimate the reference frame signaling cost and add it
     // to the rolling cost variable.
-    if (is_compound_ref(mbmi->ref_frame)) {
+    if (second_ref_frame > INTRA_FRAME) {
       rate2 += ref_costs_comp[ref_frame];
     } else {
       rate2 += ref_costs_single[ref_frame];
