--- conflicted
+++ resolved
@@ -2590,7 +2590,6 @@
 static TX_MODE select_tx_mode(const VP10_COMP *cpi, MACROBLOCKD *const xd) {
   if (!cpi->common.seg.enabled && xd->lossless[0])
     return ONLY_4X4;
-
   if (cpi->sf.tx_size_search_method == USE_LARGESTALL)
     return ALLOW_32X32;
   else if (cpi->sf.tx_size_search_method == USE_FULL_RD||
@@ -2706,14 +2705,6 @@
   vp10_zero(rdc->comp_pred_diff);
   vp10_zero(rdc->filter_diff);
 
-<<<<<<< HEAD
-  xd->lossless = cm->base_qindex == 0 &&
-                 cm->y_dc_delta_q == 0 &&
-                 cm->uv_dc_delta_q == 0 &&
-                 cm->uv_ac_delta_q == 0;
-
-  if (xd->lossless)
-=======
   for (i = 0; i < (cm->seg.enabled ? MAX_SEGMENTS : 1); ++i) {
 #if CONFIG_MISC_FIXES
     const int qindex = vp10_get_qindex(&cm->seg, i, cm->base_qindex);
@@ -2729,7 +2720,6 @@
   }
 
   if (!cm->seg.enabled && xd->lossless[0])
->>>>>>> 56cfbeef
     x->optimize = 0;
 
   cm->tx_mode = select_tx_mode(cpi, xd);
