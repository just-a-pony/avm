/*
 * Copyright (c) 2010 The WebM project authors. All Rights Reserved.
 *
 *  Use of this source code is governed by a BSD-style license
 *  that can be found in the LICENSE file in the root of the source
 *  tree. An additional intellectual property rights grant can be found
 *  in the file PATENTS.  All contributing project authors may
 *  be found in the AUTHORS file in the root of the source tree.
 */

#include <math.h>
#include <stdio.h>
#include <limits.h>

#include "./vpx_config.h"

#include "vp10/common/alloccommon.h"
#include "vp10/common/filter.h"
#include "vp10/common/idct.h"
#if CONFIG_VP9_POSTPROC
#include "vp10/common/postproc.h"
#endif
#include "vp10/common/reconinter.h"
#include "vp10/common/reconintra.h"
#include "vp10/common/tile_common.h"

#include "vp10/encoder/aq_complexity.h"
#include "vp10/encoder/aq_cyclicrefresh.h"
#include "vp10/encoder/aq_variance.h"
#include "vp10/encoder/bitstream.h"
#include "vp10/encoder/context_tree.h"
#include "vp10/encoder/encodeframe.h"
#include "vp10/encoder/encodemv.h"
#include "vp10/encoder/encoder.h"
#include "vp10/encoder/ethread.h"
#include "vp10/encoder/firstpass.h"
#include "vp10/encoder/mbgraph.h"
#include "vp10/encoder/picklpf.h"
#include "vp10/encoder/ratectrl.h"
#include "vp10/encoder/rd.h"
#include "vp10/encoder/resize.h"
#include "vp10/encoder/segmentation.h"
#include "vp10/encoder/skin_detection.h"
#include "vp10/encoder/speed_features.h"
#include "vp10/encoder/temporal_filter.h"

#include "./vp10_rtcd.h"
#include "./vpx_dsp_rtcd.h"
#include "./vpx_scale_rtcd.h"
#include "vpx/internal/vpx_psnr.h"
#if CONFIG_INTERNAL_STATS
#include "vpx_dsp/ssim.h"
#endif
#include "vpx_dsp/vpx_dsp_common.h"
#include "vpx_dsp/vpx_filter.h"
#include "vpx_ports/mem.h"
#include "vpx_ports/system_state.h"
#include "vpx_ports/vpx_timer.h"
#include "vpx_scale/vpx_scale.h"

#define AM_SEGMENT_ID_INACTIVE 7
#define AM_SEGMENT_ID_ACTIVE 0

#define SHARP_FILTER_QTHRESH 0          /* Q threshold for 8-tap sharp filter */

#define ALTREF_HIGH_PRECISION_MV 1      // Whether to use high precision mv
                                         //  for altref computation.
#define HIGH_PRECISION_MV_QTHRESH 200   // Q threshold for high precision
                                         // mv. Choose a very high value for
                                         // now so that HIGH_PRECISION is always
                                         // chosen.
// #define OUTPUT_YUV_REC

#ifdef OUTPUT_YUV_DENOISED
FILE *yuv_denoised_file = NULL;
#endif
#ifdef OUTPUT_YUV_SKINMAP
FILE *yuv_skinmap_file = NULL;
#endif
#ifdef OUTPUT_YUV_REC
FILE *yuv_rec_file;
#endif

#if 0
FILE *framepsnr;
FILE *kf_list;
FILE *keyfile;
#endif

static INLINE void Scale2Ratio(VPX_SCALING mode, int *hr, int *hs) {
  switch (mode) {
    case NORMAL:
      *hr = 1;
      *hs = 1;
      break;
    case FOURFIVE:
      *hr = 4;
      *hs = 5;
      break;
    case THREEFIVE:
      *hr = 3;
      *hs = 5;
    break;
    case ONETWO:
      *hr = 1;
      *hs = 2;
    break;
    default:
      *hr = 1;
      *hs = 1;
       assert(0);
      break;
  }
}

// Mark all inactive blocks as active. Other segmentation features may be set
// so memset cannot be used, instead only inactive blocks should be reset.
static void suppress_active_map(VP10_COMP *cpi) {
  unsigned char *const seg_map = cpi->segmentation_map;
  int i;
  if (cpi->active_map.enabled || cpi->active_map.update)
    for (i = 0; i < cpi->common.mi_rows * cpi->common.mi_cols; ++i)
      if (seg_map[i] == AM_SEGMENT_ID_INACTIVE)
        seg_map[i] = AM_SEGMENT_ID_ACTIVE;
}

static void apply_active_map(VP10_COMP *cpi) {
  struct segmentation *const seg = &cpi->common.seg;
  unsigned char *const seg_map = cpi->segmentation_map;
  const unsigned char *const active_map = cpi->active_map.map;
  int i;

  assert(AM_SEGMENT_ID_ACTIVE == CR_SEGMENT_ID_BASE);

  if (frame_is_intra_only(&cpi->common)) {
    cpi->active_map.enabled = 0;
    cpi->active_map.update = 1;
  }

  if (cpi->active_map.update) {
    if (cpi->active_map.enabled) {
      for (i = 0; i < cpi->common.mi_rows * cpi->common.mi_cols; ++i)
        if (seg_map[i] == AM_SEGMENT_ID_ACTIVE) seg_map[i] = active_map[i];
      vp10_enable_segmentation(seg);
      vp10_enable_segfeature(seg, AM_SEGMENT_ID_INACTIVE, SEG_LVL_SKIP);
      vp10_enable_segfeature(seg, AM_SEGMENT_ID_INACTIVE, SEG_LVL_ALT_LF);
      // Setting the data to -MAX_LOOP_FILTER will result in the computed loop
      // filter level being zero regardless of the value of seg->abs_delta.
      vp10_set_segdata(seg, AM_SEGMENT_ID_INACTIVE,
                      SEG_LVL_ALT_LF, -MAX_LOOP_FILTER);
    } else {
      vp10_disable_segfeature(seg, AM_SEGMENT_ID_INACTIVE, SEG_LVL_SKIP);
      vp10_disable_segfeature(seg, AM_SEGMENT_ID_INACTIVE, SEG_LVL_ALT_LF);
      if (seg->enabled) {
        seg->update_data = 1;
        seg->update_map = 1;
      }
    }
    cpi->active_map.update = 0;
  }
}

int vp10_set_active_map(VP10_COMP* cpi,
                       unsigned char* new_map_16x16,
                       int rows,
                       int cols) {
  if (rows == cpi->common.mb_rows && cols == cpi->common.mb_cols) {
    unsigned char *const active_map_8x8 = cpi->active_map.map;
    const int mi_rows = cpi->common.mi_rows;
    const int mi_cols = cpi->common.mi_cols;
    cpi->active_map.update = 1;
    if (new_map_16x16) {
      int r, c;
      for (r = 0; r < mi_rows; ++r) {
        for (c = 0; c < mi_cols; ++c) {
          active_map_8x8[r * mi_cols + c] =
              new_map_16x16[(r >> 1) * cols + (c >> 1)]
                  ? AM_SEGMENT_ID_ACTIVE
                  : AM_SEGMENT_ID_INACTIVE;
        }
      }
      cpi->active_map.enabled = 1;
    } else {
      cpi->active_map.enabled = 0;
    }
    return 0;
  } else {
    return -1;
  }
}

int vp10_get_active_map(VP10_COMP* cpi,
                       unsigned char* new_map_16x16,
                       int rows,
                       int cols) {
  if (rows == cpi->common.mb_rows && cols == cpi->common.mb_cols &&
      new_map_16x16) {
    unsigned char* const seg_map_8x8 = cpi->segmentation_map;
    const int mi_rows = cpi->common.mi_rows;
    const int mi_cols = cpi->common.mi_cols;
    memset(new_map_16x16, !cpi->active_map.enabled, rows * cols);
    if (cpi->active_map.enabled) {
      int r, c;
      for (r = 0; r < mi_rows; ++r) {
        for (c = 0; c < mi_cols; ++c) {
          // Cyclic refresh segments are considered active despite not having
          // AM_SEGMENT_ID_ACTIVE
          new_map_16x16[(r >> 1) * cols + (c >> 1)] |=
              seg_map_8x8[r * mi_cols + c] != AM_SEGMENT_ID_INACTIVE;
        }
      }
    }
    return 0;
  } else {
    return -1;
  }
}

void vp10_set_high_precision_mv(VP10_COMP *cpi, int allow_high_precision_mv) {
  MACROBLOCK *const mb = &cpi->td.mb;
  cpi->common.allow_high_precision_mv = allow_high_precision_mv;
  if (cpi->common.allow_high_precision_mv) {
    mb->mvcost = mb->nmvcost_hp;
    mb->mvsadcost = mb->nmvsadcost_hp;
  } else {
    mb->mvcost = mb->nmvcost;
    mb->mvsadcost = mb->nmvsadcost;
  }
}

static void setup_frame(VP10_COMP *cpi) {
  VP10_COMMON *const cm = &cpi->common;
  // Set up entropy context depending on frame type. The decoder mandates
  // the use of the default context, index 0, for keyframes and inter
  // frames where the error_resilient_mode or intra_only flag is set. For
  // other inter-frames the encoder currently uses only two contexts;
  // context 1 for ALTREF frames and context 0 for the others.
  if (frame_is_intra_only(cm) || cm->error_resilient_mode) {
    vp10_setup_past_independence(cm);
  } else {
    cm->frame_context_idx = cpi->refresh_alt_ref_frame;
  }

  if (cm->frame_type == KEY_FRAME) {
    cpi->refresh_golden_frame = 1;
    cpi->refresh_alt_ref_frame = 1;
    vp10_zero(cpi->interp_filter_selected);
  } else {
    *cm->fc = cm->frame_contexts[cm->frame_context_idx];
    vp10_zero(cpi->interp_filter_selected[0]);
  }
}

static void vp10_enc_setup_mi(VP10_COMMON *cm) {
  int i;
  cm->mi = cm->mip + cm->mi_stride + 1;
  memset(cm->mip, 0, cm->mi_stride * (cm->mi_rows + 1) * sizeof(*cm->mip));
  cm->prev_mi = cm->prev_mip + cm->mi_stride + 1;
  // Clear top border row
  memset(cm->prev_mip, 0, sizeof(*cm->prev_mip) * cm->mi_stride);
  // Clear left border column
  for (i = 1; i < cm->mi_rows + 1; ++i)
    memset(&cm->prev_mip[i * cm->mi_stride], 0, sizeof(*cm->prev_mip));

  cm->mi_grid_visible = cm->mi_grid_base + cm->mi_stride + 1;
  cm->prev_mi_grid_visible = cm->prev_mi_grid_base + cm->mi_stride + 1;

  memset(cm->mi_grid_base, 0,
         cm->mi_stride * (cm->mi_rows + 1) * sizeof(*cm->mi_grid_base));
}

static int vp10_enc_alloc_mi(VP10_COMMON *cm, int mi_size) {
  cm->mip = vpx_calloc(mi_size, sizeof(*cm->mip));
  if (!cm->mip)
    return 1;
  cm->prev_mip = vpx_calloc(mi_size, sizeof(*cm->prev_mip));
  if (!cm->prev_mip)
    return 1;
  cm->mi_alloc_size = mi_size;

  cm->mi_grid_base = (MODE_INFO **)vpx_calloc(mi_size, sizeof(MODE_INFO*));
  if (!cm->mi_grid_base)
    return 1;
  cm->prev_mi_grid_base = (MODE_INFO **)vpx_calloc(mi_size, sizeof(MODE_INFO*));
  if (!cm->prev_mi_grid_base)
    return 1;

  return 0;
}

static void vp10_enc_free_mi(VP10_COMMON *cm) {
  vpx_free(cm->mip);
  cm->mip = NULL;
  vpx_free(cm->prev_mip);
  cm->prev_mip = NULL;
  vpx_free(cm->mi_grid_base);
  cm->mi_grid_base = NULL;
  vpx_free(cm->prev_mi_grid_base);
  cm->prev_mi_grid_base = NULL;
}

static void vp10_swap_mi_and_prev_mi(VP10_COMMON *cm) {
  // Current mip will be the prev_mip for the next frame.
  MODE_INFO **temp_base = cm->prev_mi_grid_base;
  MODE_INFO *temp = cm->prev_mip;
  cm->prev_mip = cm->mip;
  cm->mip = temp;

  // Update the upper left visible macroblock ptrs.
  cm->mi = cm->mip + cm->mi_stride + 1;
  cm->prev_mi = cm->prev_mip + cm->mi_stride + 1;

  cm->prev_mi_grid_base = cm->mi_grid_base;
  cm->mi_grid_base = temp_base;
  cm->mi_grid_visible = cm->mi_grid_base + cm->mi_stride + 1;
  cm->prev_mi_grid_visible = cm->prev_mi_grid_base + cm->mi_stride + 1;
}

void vp10_initialize_enc(void) {
  static volatile int init_done = 0;

  if (!init_done) {
    vp10_rtcd();
    vpx_dsp_rtcd();
    vpx_scale_rtcd();
    vp10_init_intra_predictors();
    vp10_init_me_luts();
    vp10_rc_init_minq_luts();
    vp10_entropy_mv_init();
    vp10_temporal_filter_init();
    vp10_encode_token_init();
    init_done = 1;
  }
}

static void dealloc_compressor_data(VP10_COMP *cpi) {
  VP10_COMMON *const cm = &cpi->common;

  vpx_free(cpi->mbmi_ext_base);
  cpi->mbmi_ext_base = NULL;

  vpx_free(cpi->tile_data);
  cpi->tile_data = NULL;

  // Delete sementation map
  vpx_free(cpi->segmentation_map);
  cpi->segmentation_map = NULL;
  vpx_free(cpi->coding_context.last_frame_seg_map_copy);
  cpi->coding_context.last_frame_seg_map_copy = NULL;

  vpx_free(cpi->nmvcosts[0]);
  vpx_free(cpi->nmvcosts[1]);
  cpi->nmvcosts[0] = NULL;
  cpi->nmvcosts[1] = NULL;

  vpx_free(cpi->nmvcosts_hp[0]);
  vpx_free(cpi->nmvcosts_hp[1]);
  cpi->nmvcosts_hp[0] = NULL;
  cpi->nmvcosts_hp[1] = NULL;

  vpx_free(cpi->nmvsadcosts[0]);
  vpx_free(cpi->nmvsadcosts[1]);
  cpi->nmvsadcosts[0] = NULL;
  cpi->nmvsadcosts[1] = NULL;

  vpx_free(cpi->nmvsadcosts_hp[0]);
  vpx_free(cpi->nmvsadcosts_hp[1]);
  cpi->nmvsadcosts_hp[0] = NULL;
  cpi->nmvsadcosts_hp[1] = NULL;

  vp10_cyclic_refresh_free(cpi->cyclic_refresh);
  cpi->cyclic_refresh = NULL;

  vpx_free(cpi->active_map.map);
  cpi->active_map.map = NULL;

  vp10_free_ref_frame_buffers(cm->buffer_pool);
#if CONFIG_VP9_POSTPROC
  vp10_free_postproc_buffers(cm);
#endif
  vp10_free_context_buffers(cm);

  vpx_free_frame_buffer(&cpi->last_frame_uf);
  vpx_free_frame_buffer(&cpi->scaled_source);
  vpx_free_frame_buffer(&cpi->scaled_last_source);
  vpx_free_frame_buffer(&cpi->alt_ref_buffer);
  vp10_lookahead_destroy(cpi->lookahead);

  vpx_free(cpi->tile_tok[0][0]);
  cpi->tile_tok[0][0] = 0;

  vp10_free_pc_tree(&cpi->td);

  if (cpi->common.allow_screen_content_tools)
    vpx_free(cpi->td.mb.palette_buffer);

  if (cpi->source_diff_var != NULL) {
    vpx_free(cpi->source_diff_var);
    cpi->source_diff_var = NULL;
  }
}

static void save_coding_context(VP10_COMP *cpi) {
  CODING_CONTEXT *const cc = &cpi->coding_context;
  VP10_COMMON *cm = &cpi->common;

  // Stores a snapshot of key state variables which can subsequently be
  // restored with a call to vp10_restore_coding_context. These functions are
  // intended for use in a re-code loop in vp10_compress_frame where the
  // quantizer value is adjusted between loop iterations.
  vp10_copy(cc->nmvjointcost,  cpi->td.mb.nmvjointcost);

  memcpy(cc->nmvcosts[0], cpi->nmvcosts[0],
         MV_VALS * sizeof(*cpi->nmvcosts[0]));
  memcpy(cc->nmvcosts[1], cpi->nmvcosts[1],
         MV_VALS * sizeof(*cpi->nmvcosts[1]));
  memcpy(cc->nmvcosts_hp[0], cpi->nmvcosts_hp[0],
         MV_VALS * sizeof(*cpi->nmvcosts_hp[0]));
  memcpy(cc->nmvcosts_hp[1], cpi->nmvcosts_hp[1],
         MV_VALS * sizeof(*cpi->nmvcosts_hp[1]));

#if !CONFIG_MISC_FIXES
  vp10_copy(cc->segment_pred_probs, cm->segp.pred_probs);
#endif

  memcpy(cpi->coding_context.last_frame_seg_map_copy,
         cm->last_frame_seg_map, (cm->mi_rows * cm->mi_cols));

  vp10_copy(cc->last_ref_lf_deltas, cm->lf.last_ref_deltas);
  vp10_copy(cc->last_mode_lf_deltas, cm->lf.last_mode_deltas);

  cc->fc = *cm->fc;
}

static void restore_coding_context(VP10_COMP *cpi) {
  CODING_CONTEXT *const cc = &cpi->coding_context;
  VP10_COMMON *cm = &cpi->common;

  // Restore key state variables to the snapshot state stored in the
  // previous call to vp10_save_coding_context.
  vp10_copy(cpi->td.mb.nmvjointcost, cc->nmvjointcost);

  memcpy(cpi->nmvcosts[0], cc->nmvcosts[0], MV_VALS * sizeof(*cc->nmvcosts[0]));
  memcpy(cpi->nmvcosts[1], cc->nmvcosts[1], MV_VALS * sizeof(*cc->nmvcosts[1]));
  memcpy(cpi->nmvcosts_hp[0], cc->nmvcosts_hp[0],
         MV_VALS * sizeof(*cc->nmvcosts_hp[0]));
  memcpy(cpi->nmvcosts_hp[1], cc->nmvcosts_hp[1],
         MV_VALS * sizeof(*cc->nmvcosts_hp[1]));

#if !CONFIG_MISC_FIXES
  vp10_copy(cm->segp.pred_probs, cc->segment_pred_probs);
#endif

  memcpy(cm->last_frame_seg_map,
         cpi->coding_context.last_frame_seg_map_copy,
         (cm->mi_rows * cm->mi_cols));

  vp10_copy(cm->lf.last_ref_deltas, cc->last_ref_lf_deltas);
  vp10_copy(cm->lf.last_mode_deltas, cc->last_mode_lf_deltas);

  *cm->fc = cc->fc;
}

static void configure_static_seg_features(VP10_COMP *cpi) {
  VP10_COMMON *const cm = &cpi->common;
  const RATE_CONTROL *const rc = &cpi->rc;
  struct segmentation *const seg = &cm->seg;

  int high_q = (int)(rc->avg_q > 48.0);
  int qi_delta;

  // Disable and clear down for KF
  if (cm->frame_type == KEY_FRAME) {
    // Clear down the global segmentation map
    memset(cpi->segmentation_map, 0, cm->mi_rows * cm->mi_cols);
    seg->update_map = 0;
    seg->update_data = 0;
    cpi->static_mb_pct = 0;

    // Disable segmentation
    vp10_disable_segmentation(seg);

    // Clear down the segment features.
    vp10_clearall_segfeatures(seg);
  } else if (cpi->refresh_alt_ref_frame) {
    // If this is an alt ref frame
    // Clear down the global segmentation map
    memset(cpi->segmentation_map, 0, cm->mi_rows * cm->mi_cols);
    seg->update_map = 0;
    seg->update_data = 0;
    cpi->static_mb_pct = 0;

    // Disable segmentation and individual segment features by default
    vp10_disable_segmentation(seg);
    vp10_clearall_segfeatures(seg);

    // Scan frames from current to arf frame.
    // This function re-enables segmentation if appropriate.
    vp10_update_mbgraph_stats(cpi);

    // If segmentation was enabled set those features needed for the
    // arf itself.
    if (seg->enabled) {
      seg->update_map = 1;
      seg->update_data = 1;

      qi_delta = vp10_compute_qdelta(rc, rc->avg_q, rc->avg_q * 0.875,
                                    cm->bit_depth);
      vp10_set_segdata(seg, 1, SEG_LVL_ALT_Q, qi_delta - 2);
      vp10_set_segdata(seg, 1, SEG_LVL_ALT_LF, -2);

      vp10_enable_segfeature(seg, 1, SEG_LVL_ALT_Q);
      vp10_enable_segfeature(seg, 1, SEG_LVL_ALT_LF);

      // Where relevant assume segment data is delta data
      seg->abs_delta = SEGMENT_DELTADATA;
    }
  } else if (seg->enabled) {
    // All other frames if segmentation has been enabled

    // First normal frame in a valid gf or alt ref group
    if (rc->frames_since_golden == 0) {
      // Set up segment features for normal frames in an arf group
      if (rc->source_alt_ref_active) {
        seg->update_map = 0;
        seg->update_data = 1;
        seg->abs_delta = SEGMENT_DELTADATA;

        qi_delta = vp10_compute_qdelta(rc, rc->avg_q, rc->avg_q * 1.125,
                                      cm->bit_depth);
        vp10_set_segdata(seg, 1, SEG_LVL_ALT_Q, qi_delta + 2);
        vp10_enable_segfeature(seg, 1, SEG_LVL_ALT_Q);

        vp10_set_segdata(seg, 1, SEG_LVL_ALT_LF, -2);
        vp10_enable_segfeature(seg, 1, SEG_LVL_ALT_LF);

        // Segment coding disabled for compred testing
        if (high_q || (cpi->static_mb_pct == 100)) {
          vp10_set_segdata(seg, 1, SEG_LVL_REF_FRAME, ALTREF_FRAME);
          vp10_enable_segfeature(seg, 1, SEG_LVL_REF_FRAME);
          vp10_enable_segfeature(seg, 1, SEG_LVL_SKIP);
        }
      } else {
        // Disable segmentation and clear down features if alt ref
        // is not active for this group

        vp10_disable_segmentation(seg);

        memset(cpi->segmentation_map, 0, cm->mi_rows * cm->mi_cols);

        seg->update_map = 0;
        seg->update_data = 0;

        vp10_clearall_segfeatures(seg);
      }
    } else if (rc->is_src_frame_alt_ref) {
      // Special case where we are coding over the top of a previous
      // alt ref frame.
      // Segment coding disabled for compred testing

      // Enable ref frame features for segment 0 as well
      vp10_enable_segfeature(seg, 0, SEG_LVL_REF_FRAME);
      vp10_enable_segfeature(seg, 1, SEG_LVL_REF_FRAME);

      // All mbs should use ALTREF_FRAME
      vp10_clear_segdata(seg, 0, SEG_LVL_REF_FRAME);
      vp10_set_segdata(seg, 0, SEG_LVL_REF_FRAME, ALTREF_FRAME);
      vp10_clear_segdata(seg, 1, SEG_LVL_REF_FRAME);
      vp10_set_segdata(seg, 1, SEG_LVL_REF_FRAME, ALTREF_FRAME);

      // Skip all MBs if high Q (0,0 mv and skip coeffs)
      if (high_q) {
        vp10_enable_segfeature(seg, 0, SEG_LVL_SKIP);
        vp10_enable_segfeature(seg, 1, SEG_LVL_SKIP);
      }
      // Enable data update
      seg->update_data = 1;
    } else {
      // All other frames.

      // No updates.. leave things as they are.
      seg->update_map = 0;
      seg->update_data = 0;
    }
  }
}

static void update_reference_segmentation_map(VP10_COMP *cpi) {
  VP10_COMMON *const cm = &cpi->common;
  MODE_INFO **mi_8x8_ptr = cm->mi_grid_visible;
  uint8_t *cache_ptr = cm->last_frame_seg_map;
  int row, col;

  for (row = 0; row < cm->mi_rows; row++) {
    MODE_INFO **mi_8x8 = mi_8x8_ptr;
    uint8_t *cache = cache_ptr;
    for (col = 0; col < cm->mi_cols; col++, mi_8x8++, cache++)
      cache[0] = mi_8x8[0]->mbmi.segment_id;
    mi_8x8_ptr += cm->mi_stride;
    cache_ptr += cm->mi_cols;
  }
}

static void alloc_raw_frame_buffers(VP10_COMP *cpi) {
  VP10_COMMON *cm = &cpi->common;
  const VP10EncoderConfig *oxcf = &cpi->oxcf;

  if (!cpi->lookahead)
    cpi->lookahead = vp10_lookahead_init(oxcf->width, oxcf->height,
                                        cm->subsampling_x, cm->subsampling_y,
#if CONFIG_VP9_HIGHBITDEPTH
                                      cm->use_highbitdepth,
#endif
                                      oxcf->lag_in_frames);
  if (!cpi->lookahead)
    vpx_internal_error(&cm->error, VPX_CODEC_MEM_ERROR,
                       "Failed to allocate lag buffers");

  // TODO(agrange) Check if ARF is enabled and skip allocation if not.
  if (vpx_realloc_frame_buffer(&cpi->alt_ref_buffer,
                               oxcf->width, oxcf->height,
                               cm->subsampling_x, cm->subsampling_y,
#if CONFIG_VP9_HIGHBITDEPTH
                               cm->use_highbitdepth,
#endif
                               VP9_ENC_BORDER_IN_PIXELS, cm->byte_alignment,
                               NULL, NULL, NULL))
    vpx_internal_error(&cm->error, VPX_CODEC_MEM_ERROR,
                       "Failed to allocate altref buffer");
}

static void alloc_util_frame_buffers(VP10_COMP *cpi) {
  VP10_COMMON *const cm = &cpi->common;
  if (vpx_realloc_frame_buffer(&cpi->last_frame_uf,
                               cm->width, cm->height,
                               cm->subsampling_x, cm->subsampling_y,
#if CONFIG_VP9_HIGHBITDEPTH
                               cm->use_highbitdepth,
#endif
                               VP9_ENC_BORDER_IN_PIXELS, cm->byte_alignment,
                               NULL, NULL, NULL))
    vpx_internal_error(&cm->error, VPX_CODEC_MEM_ERROR,
                       "Failed to allocate last frame buffer");

  if (vpx_realloc_frame_buffer(&cpi->scaled_source,
                               cm->width, cm->height,
                               cm->subsampling_x, cm->subsampling_y,
#if CONFIG_VP9_HIGHBITDEPTH
                               cm->use_highbitdepth,
#endif
                               VP9_ENC_BORDER_IN_PIXELS, cm->byte_alignment,
                               NULL, NULL, NULL))
    vpx_internal_error(&cm->error, VPX_CODEC_MEM_ERROR,
                       "Failed to allocate scaled source buffer");

  if (vpx_realloc_frame_buffer(&cpi->scaled_last_source,
                               cm->width, cm->height,
                               cm->subsampling_x, cm->subsampling_y,
#if CONFIG_VP9_HIGHBITDEPTH
                               cm->use_highbitdepth,
#endif
                               VP9_ENC_BORDER_IN_PIXELS, cm->byte_alignment,
                               NULL, NULL, NULL))
    vpx_internal_error(&cm->error, VPX_CODEC_MEM_ERROR,
                       "Failed to allocate scaled last source buffer");
}


static int alloc_context_buffers_ext(VP10_COMP *cpi) {
  VP10_COMMON *cm = &cpi->common;
  int mi_size = cm->mi_cols * cm->mi_rows;

  cpi->mbmi_ext_base = vpx_calloc(mi_size, sizeof(*cpi->mbmi_ext_base));
  if (!cpi->mbmi_ext_base)
    return 1;

  return 0;
}

void vp10_alloc_compressor_data(VP10_COMP *cpi) {
  VP10_COMMON *cm = &cpi->common;

  vp10_alloc_context_buffers(cm, cm->width, cm->height);

  alloc_context_buffers_ext(cpi);

  vpx_free(cpi->tile_tok[0][0]);

  {
    unsigned int tokens = get_token_alloc(cm->mb_rows, cm->mb_cols);
    CHECK_MEM_ERROR(cm, cpi->tile_tok[0][0],
        vpx_calloc(tokens, sizeof(*cpi->tile_tok[0][0])));
  }

  vp10_setup_pc_tree(&cpi->common, &cpi->td);
}

void vp10_new_framerate(VP10_COMP *cpi, double framerate) {
  cpi->framerate = framerate < 0.1 ? 30 : framerate;
  vp10_rc_update_framerate(cpi);
}

static void set_tile_limits(VP10_COMP *cpi) {
  VP10_COMMON *const cm = &cpi->common;

  int min_log2_tile_cols, max_log2_tile_cols;
  vp10_get_tile_n_bits(cm->mi_cols, &min_log2_tile_cols, &max_log2_tile_cols);

  cm->log2_tile_cols = clamp(cpi->oxcf.tile_columns,
                             min_log2_tile_cols, max_log2_tile_cols);
  cm->log2_tile_rows = cpi->oxcf.tile_rows;
}

static void update_frame_size(VP10_COMP *cpi) {
  VP10_COMMON *const cm = &cpi->common;
  MACROBLOCKD *const xd = &cpi->td.mb.e_mbd;

  vp10_set_mb_mi(cm, cm->width, cm->height);
  vp10_init_context_buffers(cm);
  vp10_init_macroblockd(cm, xd, NULL);
  memset(cpi->mbmi_ext_base, 0,
         cm->mi_rows * cm->mi_cols * sizeof(*cpi->mbmi_ext_base));

  set_tile_limits(cpi);
}

static void init_buffer_indices(VP10_COMP *cpi) {
  cpi->lst_fb_idx = 0;
  cpi->gld_fb_idx = 1;
  cpi->alt_fb_idx = 2;
}

static void init_config(struct VP10_COMP *cpi, VP10EncoderConfig *oxcf) {
  VP10_COMMON *const cm = &cpi->common;

  cpi->oxcf = *oxcf;
  cpi->framerate = oxcf->init_framerate;

  cm->profile = oxcf->profile;
  cm->bit_depth = oxcf->bit_depth;
#if CONFIG_VP9_HIGHBITDEPTH
  cm->use_highbitdepth = oxcf->use_highbitdepth;
#endif
  cm->color_space = oxcf->color_space;
  cm->color_range = oxcf->color_range;

  cm->width = oxcf->width;
  cm->height = oxcf->height;
  vp10_alloc_compressor_data(cpi);

  // Single thread case: use counts in common.
  cpi->td.counts = &cm->counts;

  // change includes all joint functionality
  vp10_change_config(cpi, oxcf);

  cpi->static_mb_pct = 0;
  cpi->ref_frame_flags = 0;

  init_buffer_indices(cpi);
}

static void set_rc_buffer_sizes(RATE_CONTROL *rc,
                                const VP10EncoderConfig *oxcf) {
  const int64_t bandwidth = oxcf->target_bandwidth;
  const int64_t starting = oxcf->starting_buffer_level_ms;
  const int64_t optimal = oxcf->optimal_buffer_level_ms;
  const int64_t maximum = oxcf->maximum_buffer_size_ms;

  rc->starting_buffer_level = starting * bandwidth / 1000;
  rc->optimal_buffer_level = (optimal == 0) ? bandwidth / 8
                                            : optimal * bandwidth / 1000;
  rc->maximum_buffer_size = (maximum == 0) ? bandwidth / 8
                                           : maximum * bandwidth / 1000;
}

#if CONFIG_VP9_HIGHBITDEPTH
#define HIGHBD_BFP(BT, SDF, SDAF, VF, SVF, SVAF, SDX3F, SDX8F, SDX4DF) \
    cpi->fn_ptr[BT].sdf = SDF; \
    cpi->fn_ptr[BT].sdaf = SDAF; \
    cpi->fn_ptr[BT].vf = VF; \
    cpi->fn_ptr[BT].svf = SVF; \
    cpi->fn_ptr[BT].svaf = SVAF; \
    cpi->fn_ptr[BT].sdx3f = SDX3F; \
    cpi->fn_ptr[BT].sdx8f = SDX8F; \
    cpi->fn_ptr[BT].sdx4df = SDX4DF;

#define MAKE_BFP_SAD_WRAPPER(fnname) \
static unsigned int fnname##_bits8(const uint8_t *src_ptr, \
                                   int source_stride, \
                                   const uint8_t *ref_ptr, \
                                   int ref_stride) {  \
  return fnname(src_ptr, source_stride, ref_ptr, ref_stride); \
} \
static unsigned int fnname##_bits10(const uint8_t *src_ptr, \
                                    int source_stride, \
                                    const uint8_t *ref_ptr, \
                                    int ref_stride) {  \
  return fnname(src_ptr, source_stride, ref_ptr, ref_stride) >> 2; \
} \
static unsigned int fnname##_bits12(const uint8_t *src_ptr, \
                                    int source_stride, \
                                    const uint8_t *ref_ptr, \
                                    int ref_stride) {  \
  return fnname(src_ptr, source_stride, ref_ptr, ref_stride) >> 4; \
}

#define MAKE_BFP_SADAVG_WRAPPER(fnname) static unsigned int \
fnname##_bits8(const uint8_t *src_ptr, \
               int source_stride, \
               const uint8_t *ref_ptr, \
               int ref_stride, \
               const uint8_t *second_pred) {  \
  return fnname(src_ptr, source_stride, ref_ptr, ref_stride, second_pred); \
} \
static unsigned int fnname##_bits10(const uint8_t *src_ptr, \
                                    int source_stride, \
                                    const uint8_t *ref_ptr, \
                                    int ref_stride, \
                                    const uint8_t *second_pred) {  \
  return fnname(src_ptr, source_stride, ref_ptr, ref_stride, \
                second_pred) >> 2; \
} \
static unsigned int fnname##_bits12(const uint8_t *src_ptr, \
                                    int source_stride, \
                                    const uint8_t *ref_ptr, \
                                    int ref_stride, \
                                    const uint8_t *second_pred) {  \
  return fnname(src_ptr, source_stride, ref_ptr, ref_stride, \
                second_pred) >> 4; \
}

#define MAKE_BFP_SAD3_WRAPPER(fnname) \
static void fnname##_bits8(const uint8_t *src_ptr, \
                           int source_stride, \
                           const uint8_t *ref_ptr, \
                           int  ref_stride, \
                           unsigned int *sad_array) {  \
  fnname(src_ptr, source_stride, ref_ptr, ref_stride, sad_array); \
} \
static void fnname##_bits10(const uint8_t *src_ptr, \
                            int source_stride, \
                            const uint8_t *ref_ptr, \
                            int  ref_stride, \
                            unsigned int *sad_array) {  \
  int i; \
  fnname(src_ptr, source_stride, ref_ptr, ref_stride, sad_array); \
  for (i = 0; i < 3; i++) \
    sad_array[i] >>= 2; \
} \
static void fnname##_bits12(const uint8_t *src_ptr, \
                            int source_stride, \
                            const uint8_t *ref_ptr, \
                            int  ref_stride, \
                            unsigned int *sad_array) {  \
  int i; \
  fnname(src_ptr, source_stride, ref_ptr, ref_stride, sad_array); \
  for (i = 0; i < 3; i++) \
    sad_array[i] >>= 4; \
}

#define MAKE_BFP_SAD8_WRAPPER(fnname) \
static void fnname##_bits8(const uint8_t *src_ptr, \
                           int source_stride, \
                           const uint8_t *ref_ptr, \
                           int  ref_stride, \
                           unsigned int *sad_array) {  \
  fnname(src_ptr, source_stride, ref_ptr, ref_stride, sad_array); \
} \
static void fnname##_bits10(const uint8_t *src_ptr, \
                            int source_stride, \
                            const uint8_t *ref_ptr, \
                            int  ref_stride, \
                            unsigned int *sad_array) {  \
  int i; \
  fnname(src_ptr, source_stride, ref_ptr, ref_stride, sad_array); \
  for (i = 0; i < 8; i++) \
    sad_array[i] >>= 2; \
} \
static void fnname##_bits12(const uint8_t *src_ptr, \
                            int source_stride, \
                            const uint8_t *ref_ptr, \
                            int  ref_stride, \
                            unsigned int *sad_array) {  \
  int i; \
  fnname(src_ptr, source_stride, ref_ptr, ref_stride, sad_array); \
  for (i = 0; i < 8; i++) \
    sad_array[i] >>= 4; \
}
#define MAKE_BFP_SAD4D_WRAPPER(fnname) \
static void fnname##_bits8(const uint8_t *src_ptr, \
                           int source_stride, \
                           const uint8_t* const ref_ptr[], \
                           int  ref_stride, \
                           unsigned int *sad_array) {  \
  fnname(src_ptr, source_stride, ref_ptr, ref_stride, sad_array); \
} \
static void fnname##_bits10(const uint8_t *src_ptr, \
                            int source_stride, \
                            const uint8_t* const ref_ptr[], \
                            int  ref_stride, \
                            unsigned int *sad_array) {  \
  int i; \
  fnname(src_ptr, source_stride, ref_ptr, ref_stride, sad_array); \
  for (i = 0; i < 4; i++) \
  sad_array[i] >>= 2; \
} \
static void fnname##_bits12(const uint8_t *src_ptr, \
                            int source_stride, \
                            const uint8_t* const ref_ptr[], \
                            int  ref_stride, \
                            unsigned int *sad_array) {  \
  int i; \
  fnname(src_ptr, source_stride, ref_ptr, ref_stride, sad_array); \
  for (i = 0; i < 4; i++) \
  sad_array[i] >>= 4; \
}

MAKE_BFP_SAD_WRAPPER(vpx_highbd_sad32x16)
MAKE_BFP_SADAVG_WRAPPER(vpx_highbd_sad32x16_avg)
MAKE_BFP_SAD4D_WRAPPER(vpx_highbd_sad32x16x4d)
MAKE_BFP_SAD_WRAPPER(vpx_highbd_sad16x32)
MAKE_BFP_SADAVG_WRAPPER(vpx_highbd_sad16x32_avg)
MAKE_BFP_SAD4D_WRAPPER(vpx_highbd_sad16x32x4d)
MAKE_BFP_SAD_WRAPPER(vpx_highbd_sad64x32)
MAKE_BFP_SADAVG_WRAPPER(vpx_highbd_sad64x32_avg)
MAKE_BFP_SAD4D_WRAPPER(vpx_highbd_sad64x32x4d)
MAKE_BFP_SAD_WRAPPER(vpx_highbd_sad32x64)
MAKE_BFP_SADAVG_WRAPPER(vpx_highbd_sad32x64_avg)
MAKE_BFP_SAD4D_WRAPPER(vpx_highbd_sad32x64x4d)
MAKE_BFP_SAD_WRAPPER(vpx_highbd_sad32x32)
MAKE_BFP_SADAVG_WRAPPER(vpx_highbd_sad32x32_avg)
MAKE_BFP_SAD3_WRAPPER(vpx_highbd_sad32x32x3)
MAKE_BFP_SAD8_WRAPPER(vpx_highbd_sad32x32x8)
MAKE_BFP_SAD4D_WRAPPER(vpx_highbd_sad32x32x4d)
MAKE_BFP_SAD_WRAPPER(vpx_highbd_sad64x64)
MAKE_BFP_SADAVG_WRAPPER(vpx_highbd_sad64x64_avg)
MAKE_BFP_SAD3_WRAPPER(vpx_highbd_sad64x64x3)
MAKE_BFP_SAD8_WRAPPER(vpx_highbd_sad64x64x8)
MAKE_BFP_SAD4D_WRAPPER(vpx_highbd_sad64x64x4d)
MAKE_BFP_SAD_WRAPPER(vpx_highbd_sad16x16)
MAKE_BFP_SADAVG_WRAPPER(vpx_highbd_sad16x16_avg)
MAKE_BFP_SAD3_WRAPPER(vpx_highbd_sad16x16x3)
MAKE_BFP_SAD8_WRAPPER(vpx_highbd_sad16x16x8)
MAKE_BFP_SAD4D_WRAPPER(vpx_highbd_sad16x16x4d)
MAKE_BFP_SAD_WRAPPER(vpx_highbd_sad16x8)
MAKE_BFP_SADAVG_WRAPPER(vpx_highbd_sad16x8_avg)
MAKE_BFP_SAD3_WRAPPER(vpx_highbd_sad16x8x3)
MAKE_BFP_SAD8_WRAPPER(vpx_highbd_sad16x8x8)
MAKE_BFP_SAD4D_WRAPPER(vpx_highbd_sad16x8x4d)
MAKE_BFP_SAD_WRAPPER(vpx_highbd_sad8x16)
MAKE_BFP_SADAVG_WRAPPER(vpx_highbd_sad8x16_avg)
MAKE_BFP_SAD3_WRAPPER(vpx_highbd_sad8x16x3)
MAKE_BFP_SAD8_WRAPPER(vpx_highbd_sad8x16x8)
MAKE_BFP_SAD4D_WRAPPER(vpx_highbd_sad8x16x4d)
MAKE_BFP_SAD_WRAPPER(vpx_highbd_sad8x8)
MAKE_BFP_SADAVG_WRAPPER(vpx_highbd_sad8x8_avg)
MAKE_BFP_SAD3_WRAPPER(vpx_highbd_sad8x8x3)
MAKE_BFP_SAD8_WRAPPER(vpx_highbd_sad8x8x8)
MAKE_BFP_SAD4D_WRAPPER(vpx_highbd_sad8x8x4d)
MAKE_BFP_SAD_WRAPPER(vpx_highbd_sad8x4)
MAKE_BFP_SADAVG_WRAPPER(vpx_highbd_sad8x4_avg)
MAKE_BFP_SAD8_WRAPPER(vpx_highbd_sad8x4x8)
MAKE_BFP_SAD4D_WRAPPER(vpx_highbd_sad8x4x4d)
MAKE_BFP_SAD_WRAPPER(vpx_highbd_sad4x8)
MAKE_BFP_SADAVG_WRAPPER(vpx_highbd_sad4x8_avg)
MAKE_BFP_SAD8_WRAPPER(vpx_highbd_sad4x8x8)
MAKE_BFP_SAD4D_WRAPPER(vpx_highbd_sad4x8x4d)
MAKE_BFP_SAD_WRAPPER(vpx_highbd_sad4x4)
MAKE_BFP_SADAVG_WRAPPER(vpx_highbd_sad4x4_avg)
MAKE_BFP_SAD3_WRAPPER(vpx_highbd_sad4x4x3)
MAKE_BFP_SAD8_WRAPPER(vpx_highbd_sad4x4x8)
MAKE_BFP_SAD4D_WRAPPER(vpx_highbd_sad4x4x4d)

static void  highbd_set_var_fns(VP10_COMP *const cpi) {
  VP10_COMMON *const cm = &cpi->common;
  if (cm->use_highbitdepth) {
    switch (cm->bit_depth) {
      case VPX_BITS_8:
        HIGHBD_BFP(BLOCK_32X16,
                   vpx_highbd_sad32x16_bits8,
                   vpx_highbd_sad32x16_avg_bits8,
                   vpx_highbd_8_variance32x16,
                   vpx_highbd_8_sub_pixel_variance32x16,
                   vpx_highbd_8_sub_pixel_avg_variance32x16,
                   NULL,
                   NULL,
                   vpx_highbd_sad32x16x4d_bits8)

        HIGHBD_BFP(BLOCK_16X32,
                   vpx_highbd_sad16x32_bits8,
                   vpx_highbd_sad16x32_avg_bits8,
                   vpx_highbd_8_variance16x32,
                   vpx_highbd_8_sub_pixel_variance16x32,
                   vpx_highbd_8_sub_pixel_avg_variance16x32,
                   NULL,
                   NULL,
                   vpx_highbd_sad16x32x4d_bits8)

        HIGHBD_BFP(BLOCK_64X32,
                   vpx_highbd_sad64x32_bits8,
                   vpx_highbd_sad64x32_avg_bits8,
                   vpx_highbd_8_variance64x32,
                   vpx_highbd_8_sub_pixel_variance64x32,
                   vpx_highbd_8_sub_pixel_avg_variance64x32,
                   NULL,
                   NULL,
                   vpx_highbd_sad64x32x4d_bits8)

        HIGHBD_BFP(BLOCK_32X64,
                   vpx_highbd_sad32x64_bits8,
                   vpx_highbd_sad32x64_avg_bits8,
                   vpx_highbd_8_variance32x64,
                   vpx_highbd_8_sub_pixel_variance32x64,
                   vpx_highbd_8_sub_pixel_avg_variance32x64,
                   NULL,
                   NULL,
                   vpx_highbd_sad32x64x4d_bits8)

        HIGHBD_BFP(BLOCK_32X32,
                   vpx_highbd_sad32x32_bits8,
                   vpx_highbd_sad32x32_avg_bits8,
                   vpx_highbd_8_variance32x32,
                   vpx_highbd_8_sub_pixel_variance32x32,
                   vpx_highbd_8_sub_pixel_avg_variance32x32,
                   vpx_highbd_sad32x32x3_bits8,
                   vpx_highbd_sad32x32x8_bits8,
                   vpx_highbd_sad32x32x4d_bits8)

        HIGHBD_BFP(BLOCK_64X64,
                   vpx_highbd_sad64x64_bits8,
                   vpx_highbd_sad64x64_avg_bits8,
                   vpx_highbd_8_variance64x64,
                   vpx_highbd_8_sub_pixel_variance64x64,
                   vpx_highbd_8_sub_pixel_avg_variance64x64,
                   vpx_highbd_sad64x64x3_bits8,
                   vpx_highbd_sad64x64x8_bits8,
                   vpx_highbd_sad64x64x4d_bits8)

        HIGHBD_BFP(BLOCK_16X16,
                   vpx_highbd_sad16x16_bits8,
                   vpx_highbd_sad16x16_avg_bits8,
                   vpx_highbd_8_variance16x16,
                   vpx_highbd_8_sub_pixel_variance16x16,
                   vpx_highbd_8_sub_pixel_avg_variance16x16,
                   vpx_highbd_sad16x16x3_bits8,
                   vpx_highbd_sad16x16x8_bits8,
                   vpx_highbd_sad16x16x4d_bits8)

        HIGHBD_BFP(BLOCK_16X8,
                   vpx_highbd_sad16x8_bits8,
                   vpx_highbd_sad16x8_avg_bits8,
                   vpx_highbd_8_variance16x8,
                   vpx_highbd_8_sub_pixel_variance16x8,
                   vpx_highbd_8_sub_pixel_avg_variance16x8,
                   vpx_highbd_sad16x8x3_bits8,
                   vpx_highbd_sad16x8x8_bits8,
                   vpx_highbd_sad16x8x4d_bits8)

        HIGHBD_BFP(BLOCK_8X16,
                   vpx_highbd_sad8x16_bits8,
                   vpx_highbd_sad8x16_avg_bits8,
                   vpx_highbd_8_variance8x16,
                   vpx_highbd_8_sub_pixel_variance8x16,
                   vpx_highbd_8_sub_pixel_avg_variance8x16,
                   vpx_highbd_sad8x16x3_bits8,
                   vpx_highbd_sad8x16x8_bits8,
                   vpx_highbd_sad8x16x4d_bits8)

        HIGHBD_BFP(BLOCK_8X8,
                   vpx_highbd_sad8x8_bits8,
                   vpx_highbd_sad8x8_avg_bits8,
                   vpx_highbd_8_variance8x8,
                   vpx_highbd_8_sub_pixel_variance8x8,
                   vpx_highbd_8_sub_pixel_avg_variance8x8,
                   vpx_highbd_sad8x8x3_bits8,
                   vpx_highbd_sad8x8x8_bits8,
                   vpx_highbd_sad8x8x4d_bits8)

        HIGHBD_BFP(BLOCK_8X4,
                   vpx_highbd_sad8x4_bits8,
                   vpx_highbd_sad8x4_avg_bits8,
                   vpx_highbd_8_variance8x4,
                   vpx_highbd_8_sub_pixel_variance8x4,
                   vpx_highbd_8_sub_pixel_avg_variance8x4,
                   NULL,
                   vpx_highbd_sad8x4x8_bits8,
                   vpx_highbd_sad8x4x4d_bits8)

        HIGHBD_BFP(BLOCK_4X8,
                   vpx_highbd_sad4x8_bits8,
                   vpx_highbd_sad4x8_avg_bits8,
                   vpx_highbd_8_variance4x8,
                   vpx_highbd_8_sub_pixel_variance4x8,
                   vpx_highbd_8_sub_pixel_avg_variance4x8,
                   NULL,
                   vpx_highbd_sad4x8x8_bits8,
                   vpx_highbd_sad4x8x4d_bits8)

        HIGHBD_BFP(BLOCK_4X4,
                   vpx_highbd_sad4x4_bits8,
                   vpx_highbd_sad4x4_avg_bits8,
                   vpx_highbd_8_variance4x4,
                   vpx_highbd_8_sub_pixel_variance4x4,
                   vpx_highbd_8_sub_pixel_avg_variance4x4,
                   vpx_highbd_sad4x4x3_bits8,
                   vpx_highbd_sad4x4x8_bits8,
                   vpx_highbd_sad4x4x4d_bits8)
        break;

      case VPX_BITS_10:
        HIGHBD_BFP(BLOCK_32X16,
                   vpx_highbd_sad32x16_bits10,
                   vpx_highbd_sad32x16_avg_bits10,
                   vpx_highbd_10_variance32x16,
                   vpx_highbd_10_sub_pixel_variance32x16,
                   vpx_highbd_10_sub_pixel_avg_variance32x16,
                   NULL,
                   NULL,
                   vpx_highbd_sad32x16x4d_bits10)

        HIGHBD_BFP(BLOCK_16X32,
                   vpx_highbd_sad16x32_bits10,
                   vpx_highbd_sad16x32_avg_bits10,
                   vpx_highbd_10_variance16x32,
                   vpx_highbd_10_sub_pixel_variance16x32,
                   vpx_highbd_10_sub_pixel_avg_variance16x32,
                   NULL,
                   NULL,
                   vpx_highbd_sad16x32x4d_bits10)

        HIGHBD_BFP(BLOCK_64X32,
                   vpx_highbd_sad64x32_bits10,
                   vpx_highbd_sad64x32_avg_bits10,
                   vpx_highbd_10_variance64x32,
                   vpx_highbd_10_sub_pixel_variance64x32,
                   vpx_highbd_10_sub_pixel_avg_variance64x32,
                   NULL,
                   NULL,
                   vpx_highbd_sad64x32x4d_bits10)

        HIGHBD_BFP(BLOCK_32X64,
                   vpx_highbd_sad32x64_bits10,
                   vpx_highbd_sad32x64_avg_bits10,
                   vpx_highbd_10_variance32x64,
                   vpx_highbd_10_sub_pixel_variance32x64,
                   vpx_highbd_10_sub_pixel_avg_variance32x64,
                   NULL,
                   NULL,
                   vpx_highbd_sad32x64x4d_bits10)

        HIGHBD_BFP(BLOCK_32X32,
                   vpx_highbd_sad32x32_bits10,
                   vpx_highbd_sad32x32_avg_bits10,
                   vpx_highbd_10_variance32x32,
                   vpx_highbd_10_sub_pixel_variance32x32,
                   vpx_highbd_10_sub_pixel_avg_variance32x32,
                   vpx_highbd_sad32x32x3_bits10,
                   vpx_highbd_sad32x32x8_bits10,
                   vpx_highbd_sad32x32x4d_bits10)

        HIGHBD_BFP(BLOCK_64X64,
                   vpx_highbd_sad64x64_bits10,
                   vpx_highbd_sad64x64_avg_bits10,
                   vpx_highbd_10_variance64x64,
                   vpx_highbd_10_sub_pixel_variance64x64,
                   vpx_highbd_10_sub_pixel_avg_variance64x64,
                   vpx_highbd_sad64x64x3_bits10,
                   vpx_highbd_sad64x64x8_bits10,
                   vpx_highbd_sad64x64x4d_bits10)

        HIGHBD_BFP(BLOCK_16X16,
                   vpx_highbd_sad16x16_bits10,
                   vpx_highbd_sad16x16_avg_bits10,
                   vpx_highbd_10_variance16x16,
                   vpx_highbd_10_sub_pixel_variance16x16,
                   vpx_highbd_10_sub_pixel_avg_variance16x16,
                   vpx_highbd_sad16x16x3_bits10,
                   vpx_highbd_sad16x16x8_bits10,
                   vpx_highbd_sad16x16x4d_bits10)

        HIGHBD_BFP(BLOCK_16X8,
                   vpx_highbd_sad16x8_bits10,
                   vpx_highbd_sad16x8_avg_bits10,
                   vpx_highbd_10_variance16x8,
                   vpx_highbd_10_sub_pixel_variance16x8,
                   vpx_highbd_10_sub_pixel_avg_variance16x8,
                   vpx_highbd_sad16x8x3_bits10,
                   vpx_highbd_sad16x8x8_bits10,
                   vpx_highbd_sad16x8x4d_bits10)

        HIGHBD_BFP(BLOCK_8X16,
                   vpx_highbd_sad8x16_bits10,
                   vpx_highbd_sad8x16_avg_bits10,
                   vpx_highbd_10_variance8x16,
                   vpx_highbd_10_sub_pixel_variance8x16,
                   vpx_highbd_10_sub_pixel_avg_variance8x16,
                   vpx_highbd_sad8x16x3_bits10,
                   vpx_highbd_sad8x16x8_bits10,
                   vpx_highbd_sad8x16x4d_bits10)

        HIGHBD_BFP(BLOCK_8X8,
                   vpx_highbd_sad8x8_bits10,
                   vpx_highbd_sad8x8_avg_bits10,
                   vpx_highbd_10_variance8x8,
                   vpx_highbd_10_sub_pixel_variance8x8,
                   vpx_highbd_10_sub_pixel_avg_variance8x8,
                   vpx_highbd_sad8x8x3_bits10,
                   vpx_highbd_sad8x8x8_bits10,
                   vpx_highbd_sad8x8x4d_bits10)

        HIGHBD_BFP(BLOCK_8X4,
                   vpx_highbd_sad8x4_bits10,
                   vpx_highbd_sad8x4_avg_bits10,
                   vpx_highbd_10_variance8x4,
                   vpx_highbd_10_sub_pixel_variance8x4,
                   vpx_highbd_10_sub_pixel_avg_variance8x4,
                   NULL,
                   vpx_highbd_sad8x4x8_bits10,
                   vpx_highbd_sad8x4x4d_bits10)

        HIGHBD_BFP(BLOCK_4X8,
                   vpx_highbd_sad4x8_bits10,
                   vpx_highbd_sad4x8_avg_bits10,
                   vpx_highbd_10_variance4x8,
                   vpx_highbd_10_sub_pixel_variance4x8,
                   vpx_highbd_10_sub_pixel_avg_variance4x8,
                   NULL,
                   vpx_highbd_sad4x8x8_bits10,
                   vpx_highbd_sad4x8x4d_bits10)

        HIGHBD_BFP(BLOCK_4X4,
                   vpx_highbd_sad4x4_bits10,
                   vpx_highbd_sad4x4_avg_bits10,
                   vpx_highbd_10_variance4x4,
                   vpx_highbd_10_sub_pixel_variance4x4,
                   vpx_highbd_10_sub_pixel_avg_variance4x4,
                   vpx_highbd_sad4x4x3_bits10,
                   vpx_highbd_sad4x4x8_bits10,
                   vpx_highbd_sad4x4x4d_bits10)
        break;

      case VPX_BITS_12:
        HIGHBD_BFP(BLOCK_32X16,
                   vpx_highbd_sad32x16_bits12,
                   vpx_highbd_sad32x16_avg_bits12,
                   vpx_highbd_12_variance32x16,
                   vpx_highbd_12_sub_pixel_variance32x16,
                   vpx_highbd_12_sub_pixel_avg_variance32x16,
                   NULL,
                   NULL,
                   vpx_highbd_sad32x16x4d_bits12)

        HIGHBD_BFP(BLOCK_16X32,
                   vpx_highbd_sad16x32_bits12,
                   vpx_highbd_sad16x32_avg_bits12,
                   vpx_highbd_12_variance16x32,
                   vpx_highbd_12_sub_pixel_variance16x32,
                   vpx_highbd_12_sub_pixel_avg_variance16x32,
                   NULL,
                   NULL,
                   vpx_highbd_sad16x32x4d_bits12)

        HIGHBD_BFP(BLOCK_64X32,
                   vpx_highbd_sad64x32_bits12,
                   vpx_highbd_sad64x32_avg_bits12,
                   vpx_highbd_12_variance64x32,
                   vpx_highbd_12_sub_pixel_variance64x32,
                   vpx_highbd_12_sub_pixel_avg_variance64x32,
                   NULL,
                   NULL,
                   vpx_highbd_sad64x32x4d_bits12)

        HIGHBD_BFP(BLOCK_32X64,
                   vpx_highbd_sad32x64_bits12,
                   vpx_highbd_sad32x64_avg_bits12,
                   vpx_highbd_12_variance32x64,
                   vpx_highbd_12_sub_pixel_variance32x64,
                   vpx_highbd_12_sub_pixel_avg_variance32x64,
                   NULL,
                   NULL,
                   vpx_highbd_sad32x64x4d_bits12)

        HIGHBD_BFP(BLOCK_32X32,
                   vpx_highbd_sad32x32_bits12,
                   vpx_highbd_sad32x32_avg_bits12,
                   vpx_highbd_12_variance32x32,
                   vpx_highbd_12_sub_pixel_variance32x32,
                   vpx_highbd_12_sub_pixel_avg_variance32x32,
                   vpx_highbd_sad32x32x3_bits12,
                   vpx_highbd_sad32x32x8_bits12,
                   vpx_highbd_sad32x32x4d_bits12)

        HIGHBD_BFP(BLOCK_64X64,
                   vpx_highbd_sad64x64_bits12,
                   vpx_highbd_sad64x64_avg_bits12,
                   vpx_highbd_12_variance64x64,
                   vpx_highbd_12_sub_pixel_variance64x64,
                   vpx_highbd_12_sub_pixel_avg_variance64x64,
                   vpx_highbd_sad64x64x3_bits12,
                   vpx_highbd_sad64x64x8_bits12,
                   vpx_highbd_sad64x64x4d_bits12)

        HIGHBD_BFP(BLOCK_16X16,
                   vpx_highbd_sad16x16_bits12,
                   vpx_highbd_sad16x16_avg_bits12,
                   vpx_highbd_12_variance16x16,
                   vpx_highbd_12_sub_pixel_variance16x16,
                   vpx_highbd_12_sub_pixel_avg_variance16x16,
                   vpx_highbd_sad16x16x3_bits12,
                   vpx_highbd_sad16x16x8_bits12,
                   vpx_highbd_sad16x16x4d_bits12)

        HIGHBD_BFP(BLOCK_16X8,
                   vpx_highbd_sad16x8_bits12,
                   vpx_highbd_sad16x8_avg_bits12,
                   vpx_highbd_12_variance16x8,
                   vpx_highbd_12_sub_pixel_variance16x8,
                   vpx_highbd_12_sub_pixel_avg_variance16x8,
                   vpx_highbd_sad16x8x3_bits12,
                   vpx_highbd_sad16x8x8_bits12,
                   vpx_highbd_sad16x8x4d_bits12)

        HIGHBD_BFP(BLOCK_8X16,
                   vpx_highbd_sad8x16_bits12,
                   vpx_highbd_sad8x16_avg_bits12,
                   vpx_highbd_12_variance8x16,
                   vpx_highbd_12_sub_pixel_variance8x16,
                   vpx_highbd_12_sub_pixel_avg_variance8x16,
                   vpx_highbd_sad8x16x3_bits12,
                   vpx_highbd_sad8x16x8_bits12,
                   vpx_highbd_sad8x16x4d_bits12)

        HIGHBD_BFP(BLOCK_8X8,
                   vpx_highbd_sad8x8_bits12,
                   vpx_highbd_sad8x8_avg_bits12,
                   vpx_highbd_12_variance8x8,
                   vpx_highbd_12_sub_pixel_variance8x8,
                   vpx_highbd_12_sub_pixel_avg_variance8x8,
                   vpx_highbd_sad8x8x3_bits12,
                   vpx_highbd_sad8x8x8_bits12,
                   vpx_highbd_sad8x8x4d_bits12)

        HIGHBD_BFP(BLOCK_8X4,
                   vpx_highbd_sad8x4_bits12,
                   vpx_highbd_sad8x4_avg_bits12,
                   vpx_highbd_12_variance8x4,
                   vpx_highbd_12_sub_pixel_variance8x4,
                   vpx_highbd_12_sub_pixel_avg_variance8x4,
                   NULL,
                   vpx_highbd_sad8x4x8_bits12,
                   vpx_highbd_sad8x4x4d_bits12)

        HIGHBD_BFP(BLOCK_4X8,
                   vpx_highbd_sad4x8_bits12,
                   vpx_highbd_sad4x8_avg_bits12,
                   vpx_highbd_12_variance4x8,
                   vpx_highbd_12_sub_pixel_variance4x8,
                   vpx_highbd_12_sub_pixel_avg_variance4x8,
                   NULL,
                   vpx_highbd_sad4x8x8_bits12,
                   vpx_highbd_sad4x8x4d_bits12)

        HIGHBD_BFP(BLOCK_4X4,
                   vpx_highbd_sad4x4_bits12,
                   vpx_highbd_sad4x4_avg_bits12,
                   vpx_highbd_12_variance4x4,
                   vpx_highbd_12_sub_pixel_variance4x4,
                   vpx_highbd_12_sub_pixel_avg_variance4x4,
                   vpx_highbd_sad4x4x3_bits12,
                   vpx_highbd_sad4x4x8_bits12,
                   vpx_highbd_sad4x4x4d_bits12)
        break;

      default:
        assert(0 && "cm->bit_depth should be VPX_BITS_8, "
                    "VPX_BITS_10 or VPX_BITS_12");
    }
  }
}
#endif  // CONFIG_VP9_HIGHBITDEPTH

static void realloc_segmentation_maps(VP10_COMP *cpi) {
  VP10_COMMON *const cm = &cpi->common;

  // Create the encoder segmentation map and set all entries to 0
  vpx_free(cpi->segmentation_map);
  CHECK_MEM_ERROR(cm, cpi->segmentation_map,
                  vpx_calloc(cm->mi_rows * cm->mi_cols, 1));

  // Create a map used for cyclic background refresh.
  if (cpi->cyclic_refresh)
    vp10_cyclic_refresh_free(cpi->cyclic_refresh);
  CHECK_MEM_ERROR(cm, cpi->cyclic_refresh,
                  vp10_cyclic_refresh_alloc(cm->mi_rows, cm->mi_cols));

  // Create a map used to mark inactive areas.
  vpx_free(cpi->active_map.map);
  CHECK_MEM_ERROR(cm, cpi->active_map.map,
                  vpx_calloc(cm->mi_rows * cm->mi_cols, 1));

  // And a place holder structure is the coding context
  // for use if we want to save and restore it
  vpx_free(cpi->coding_context.last_frame_seg_map_copy);
  CHECK_MEM_ERROR(cm, cpi->coding_context.last_frame_seg_map_copy,
                  vpx_calloc(cm->mi_rows * cm->mi_cols, 1));
}

void vp10_change_config(struct VP10_COMP *cpi, const VP10EncoderConfig *oxcf) {
  VP10_COMMON *const cm = &cpi->common;
  RATE_CONTROL *const rc = &cpi->rc;

  if (cm->profile != oxcf->profile)
    cm->profile = oxcf->profile;
  cm->bit_depth = oxcf->bit_depth;
  cm->color_space = oxcf->color_space;
  cm->color_range = oxcf->color_range;

  if (cm->profile <= PROFILE_1)
    assert(cm->bit_depth == VPX_BITS_8);
  else
    assert(cm->bit_depth > VPX_BITS_8);

  cpi->oxcf = *oxcf;
#if CONFIG_VP9_HIGHBITDEPTH
  cpi->td.mb.e_mbd.bd = (int)cm->bit_depth;
#endif  // CONFIG_VP9_HIGHBITDEPTH

  rc->baseline_gf_interval = (MIN_GF_INTERVAL + MAX_GF_INTERVAL) / 2;

  cpi->refresh_golden_frame = 0;
  cpi->refresh_last_frame = 1;
  cm->refresh_frame_context =
      oxcf->error_resilient_mode ? REFRESH_FRAME_CONTEXT_OFF :
          oxcf->frame_parallel_decoding_mode ? REFRESH_FRAME_CONTEXT_FORWARD
                                             : REFRESH_FRAME_CONTEXT_BACKWARD;
  cm->reset_frame_context = RESET_FRAME_CONTEXT_NONE;

  cm->allow_screen_content_tools = (cpi->oxcf.content == VP9E_CONTENT_SCREEN);
  if (cm->allow_screen_content_tools) {
    MACROBLOCK *x = &cpi->td.mb;
    if (x->palette_buffer == 0) {
      CHECK_MEM_ERROR(cm, x->palette_buffer,
                      vpx_memalign(16, sizeof(*x->palette_buffer)));
    }
  }

  vp10_reset_segment_features(cm);
  vp10_set_high_precision_mv(cpi, 0);

  {
    int i;

    for (i = 0; i < MAX_SEGMENTS; i++)
      cpi->segment_encode_breakout[i] = cpi->oxcf.encode_breakout;
  }
  cpi->encode_breakout = cpi->oxcf.encode_breakout;

  set_rc_buffer_sizes(rc, &cpi->oxcf);

  // Under a configuration change, where maximum_buffer_size may change,
  // keep buffer level clipped to the maximum allowed buffer size.
  rc->bits_off_target = VPXMIN(rc->bits_off_target, rc->maximum_buffer_size);
  rc->buffer_level = VPXMIN(rc->buffer_level, rc->maximum_buffer_size);

  // Set up frame rate and related parameters rate control values.
  vp10_new_framerate(cpi, cpi->framerate);

  // Set absolute upper and lower quality limits
  rc->worst_quality = cpi->oxcf.worst_allowed_q;
  rc->best_quality = cpi->oxcf.best_allowed_q;

  cm->interp_filter = cpi->sf.default_interp_filter;

  if (cpi->oxcf.render_width > 0 && cpi->oxcf.render_height > 0) {
    cm->render_width = cpi->oxcf.render_width;
    cm->render_height = cpi->oxcf.render_height;
  } else {
    cm->render_width = cpi->oxcf.width;
    cm->render_height = cpi->oxcf.height;
  }
  cm->width = cpi->oxcf.width;
  cm->height = cpi->oxcf.height;

  if (cpi->initial_width) {
    if (cm->width > cpi->initial_width || cm->height > cpi->initial_height) {
      vp10_free_context_buffers(cm);
      vp10_alloc_compressor_data(cpi);
      realloc_segmentation_maps(cpi);
      cpi->initial_width = cpi->initial_height = 0;
    }
  }
  update_frame_size(cpi);

  cpi->alt_ref_source = NULL;
  rc->is_src_frame_alt_ref = 0;

#if 0
  // Experimental RD Code
  cpi->frame_distortion = 0;
  cpi->last_frame_distortion = 0;
#endif

  set_tile_limits(cpi);

  cpi->ext_refresh_frame_flags_pending = 0;
  cpi->ext_refresh_frame_context_pending = 0;

#if CONFIG_VP9_HIGHBITDEPTH
  highbd_set_var_fns(cpi);
#endif
}

#ifndef M_LOG2_E
#define M_LOG2_E 0.693147180559945309417
#endif
#define log2f(x) (log (x) / (float) M_LOG2_E)

static void cal_nmvjointsadcost(int *mvjointsadcost) {
  mvjointsadcost[0] = 600;
  mvjointsadcost[1] = 300;
  mvjointsadcost[2] = 300;
  mvjointsadcost[3] = 300;
}

static void cal_nmvsadcosts(int *mvsadcost[2]) {
  int i = 1;

  mvsadcost[0][0] = 0;
  mvsadcost[1][0] = 0;

  do {
    double z = 256 * (2 * (log2f(8 * i) + .6));
    mvsadcost[0][i] = (int)z;
    mvsadcost[1][i] = (int)z;
    mvsadcost[0][-i] = (int)z;
    mvsadcost[1][-i] = (int)z;
  } while (++i <= MV_MAX);
}

static void cal_nmvsadcosts_hp(int *mvsadcost[2]) {
  int i = 1;

  mvsadcost[0][0] = 0;
  mvsadcost[1][0] = 0;

  do {
    double z = 256 * (2 * (log2f(8 * i) + .6));
    mvsadcost[0][i] = (int)z;
    mvsadcost[1][i] = (int)z;
    mvsadcost[0][-i] = (int)z;
    mvsadcost[1][-i] = (int)z;
  } while (++i <= MV_MAX);
}


VP10_COMP *vp10_create_compressor(VP10EncoderConfig *oxcf,
                                BufferPool *const pool) {
  unsigned int i;
  VP10_COMP *volatile const cpi = vpx_memalign(32, sizeof(VP10_COMP));
  VP10_COMMON *volatile const cm = cpi != NULL ? &cpi->common : NULL;

  if (!cm)
    return NULL;

  vp10_zero(*cpi);

  if (setjmp(cm->error.jmp)) {
    cm->error.setjmp = 0;
    vp10_remove_compressor(cpi);
    return 0;
  }

  cm->error.setjmp = 1;
  cm->alloc_mi = vp10_enc_alloc_mi;
  cm->free_mi = vp10_enc_free_mi;
  cm->setup_mi = vp10_enc_setup_mi;

  CHECK_MEM_ERROR(cm, cm->fc,
                  (FRAME_CONTEXT *)vpx_calloc(1, sizeof(*cm->fc)));
  CHECK_MEM_ERROR(cm, cm->frame_contexts,
                  (FRAME_CONTEXT *)vpx_calloc(FRAME_CONTEXTS,
                  sizeof(*cm->frame_contexts)));

  cpi->resize_state = 0;
  cpi->resize_avg_qp = 0;
  cpi->resize_buffer_underflow = 0;
  cpi->common.buffer_pool = pool;

  init_config(cpi, oxcf);
  vp10_rc_init(&cpi->oxcf, oxcf->pass, &cpi->rc);

  cm->current_video_frame = 0;
  cpi->partition_search_skippable_frame = 0;
  cpi->tile_data = NULL;

  realloc_segmentation_maps(cpi);

  CHECK_MEM_ERROR(cm, cpi->nmvcosts[0],
                  vpx_calloc(MV_VALS, sizeof(*cpi->nmvcosts[0])));
  CHECK_MEM_ERROR(cm, cpi->nmvcosts[1],
                  vpx_calloc(MV_VALS, sizeof(*cpi->nmvcosts[1])));
  CHECK_MEM_ERROR(cm, cpi->nmvcosts_hp[0],
                  vpx_calloc(MV_VALS, sizeof(*cpi->nmvcosts_hp[0])));
  CHECK_MEM_ERROR(cm, cpi->nmvcosts_hp[1],
                  vpx_calloc(MV_VALS, sizeof(*cpi->nmvcosts_hp[1])));
  CHECK_MEM_ERROR(cm, cpi->nmvsadcosts[0],
                  vpx_calloc(MV_VALS, sizeof(*cpi->nmvsadcosts[0])));
  CHECK_MEM_ERROR(cm, cpi->nmvsadcosts[1],
                  vpx_calloc(MV_VALS, sizeof(*cpi->nmvsadcosts[1])));
  CHECK_MEM_ERROR(cm, cpi->nmvsadcosts_hp[0],
                  vpx_calloc(MV_VALS, sizeof(*cpi->nmvsadcosts_hp[0])));
  CHECK_MEM_ERROR(cm, cpi->nmvsadcosts_hp[1],
                  vpx_calloc(MV_VALS, sizeof(*cpi->nmvsadcosts_hp[1])));

  for (i = 0; i < (sizeof(cpi->mbgraph_stats) /
                   sizeof(cpi->mbgraph_stats[0])); i++) {
    CHECK_MEM_ERROR(cm, cpi->mbgraph_stats[i].mb_stats,
                    vpx_calloc(cm->MBs *
                               sizeof(*cpi->mbgraph_stats[i].mb_stats), 1));
  }

#if CONFIG_FP_MB_STATS
  cpi->use_fp_mb_stats = 0;
  if (cpi->use_fp_mb_stats) {
    // a place holder used to store the first pass mb stats in the first pass
    CHECK_MEM_ERROR(cm, cpi->twopass.frame_mb_stats_buf,
                    vpx_calloc(cm->MBs * sizeof(uint8_t), 1));
  } else {
    cpi->twopass.frame_mb_stats_buf = NULL;
  }
#endif

  cpi->refresh_alt_ref_frame = 0;
  cpi->multi_arf_last_grp_enabled = 0;

  cpi->b_calculate_psnr = CONFIG_INTERNAL_STATS;
#if CONFIG_INTERNAL_STATS
  cpi->b_calculate_ssimg = 0;
  cpi->b_calculate_blockiness = 1;
  cpi->b_calculate_consistency = 1;
  cpi->total_inconsistency = 0;
  cpi->psnr.worst = 100.0;
  cpi->worst_ssim = 100.0;

  cpi->count = 0;
  cpi->bytes = 0;

  if (cpi->b_calculate_psnr) {
    cpi->total_sq_error = 0;
    cpi->total_samples = 0;

    cpi->totalp_sq_error = 0;
    cpi->totalp_samples = 0;

    cpi->tot_recode_hits = 0;
    cpi->summed_quality = 0;
    cpi->summed_weights = 0;
    cpi->summedp_quality = 0;
    cpi->summedp_weights = 0;
  }

  if (cpi->b_calculate_ssimg) {
    cpi->ssimg.worst= 100.0;
  }
  cpi->fastssim.worst = 100.0;

  cpi->psnrhvs.worst = 100.0;

  if (cpi->b_calculate_blockiness) {
    cpi->total_blockiness = 0;
    cpi->worst_blockiness = 0.0;
  }

  if (cpi->b_calculate_consistency) {
    cpi->ssim_vars = vpx_malloc(sizeof(*cpi->ssim_vars) *
                                4 * cpi->common.mi_rows * cpi->common.mi_cols);
    cpi->worst_consistency = 100.0;
  }

#endif

  cpi->first_time_stamp_ever = INT64_MAX;

  cal_nmvjointsadcost(cpi->td.mb.nmvjointsadcost);
  cpi->td.mb.nmvcost[0] = &cpi->nmvcosts[0][MV_MAX];
  cpi->td.mb.nmvcost[1] = &cpi->nmvcosts[1][MV_MAX];
  cpi->td.mb.nmvsadcost[0] = &cpi->nmvsadcosts[0][MV_MAX];
  cpi->td.mb.nmvsadcost[1] = &cpi->nmvsadcosts[1][MV_MAX];
  cal_nmvsadcosts(cpi->td.mb.nmvsadcost);

  cpi->td.mb.nmvcost_hp[0] = &cpi->nmvcosts_hp[0][MV_MAX];
  cpi->td.mb.nmvcost_hp[1] = &cpi->nmvcosts_hp[1][MV_MAX];
  cpi->td.mb.nmvsadcost_hp[0] = &cpi->nmvsadcosts_hp[0][MV_MAX];
  cpi->td.mb.nmvsadcost_hp[1] = &cpi->nmvsadcosts_hp[1][MV_MAX];
  cal_nmvsadcosts_hp(cpi->td.mb.nmvsadcost_hp);

#if CONFIG_VP9_TEMPORAL_DENOISING
#ifdef OUTPUT_YUV_DENOISED
  yuv_denoised_file = fopen("denoised.yuv", "ab");
#endif
#endif
#ifdef OUTPUT_YUV_SKINMAP
  yuv_skinmap_file = fopen("skinmap.yuv", "ab");
#endif
#ifdef OUTPUT_YUV_REC
  yuv_rec_file = fopen("rec.yuv", "wb");
#endif

#if 0
  framepsnr = fopen("framepsnr.stt", "a");
  kf_list = fopen("kf_list.stt", "w");
#endif

  cpi->allow_encode_breakout = ENCODE_BREAKOUT_ENABLED;

  if (oxcf->pass == 1) {
    vp10_init_first_pass(cpi);
  } else if (oxcf->pass == 2) {
    const size_t packet_sz = sizeof(FIRSTPASS_STATS);
    const int packets = (int)(oxcf->two_pass_stats_in.sz / packet_sz);

#if CONFIG_FP_MB_STATS
    if (cpi->use_fp_mb_stats) {
      const size_t psz = cpi->common.MBs * sizeof(uint8_t);
      const int ps = (int)(oxcf->firstpass_mb_stats_in.sz / psz);

      cpi->twopass.firstpass_mb_stats.mb_stats_start =
          oxcf->firstpass_mb_stats_in.buf;
      cpi->twopass.firstpass_mb_stats.mb_stats_end =
          cpi->twopass.firstpass_mb_stats.mb_stats_start +
          (ps - 1) * cpi->common.MBs * sizeof(uint8_t);
    }
#endif

    cpi->twopass.stats_in_start = oxcf->two_pass_stats_in.buf;
    cpi->twopass.stats_in = cpi->twopass.stats_in_start;
    cpi->twopass.stats_in_end = &cpi->twopass.stats_in[packets - 1];

    vp10_init_second_pass(cpi);
  }

  vp10_set_speed_features_framesize_independent(cpi);
  vp10_set_speed_features_framesize_dependent(cpi);

  // Allocate memory to store variances for a frame.
  CHECK_MEM_ERROR(cm, cpi->source_diff_var,
                  vpx_calloc(cm->MBs, sizeof(diff)));
  cpi->source_var_thresh = 0;
  cpi->frames_till_next_var_check = 0;

#define BFP(BT, SDF, SDAF, VF, SVF, SVAF, SDX3F, SDX8F, SDX4DF)\
    cpi->fn_ptr[BT].sdf            = SDF; \
    cpi->fn_ptr[BT].sdaf           = SDAF; \
    cpi->fn_ptr[BT].vf             = VF; \
    cpi->fn_ptr[BT].svf            = SVF; \
    cpi->fn_ptr[BT].svaf           = SVAF; \
    cpi->fn_ptr[BT].sdx3f          = SDX3F; \
    cpi->fn_ptr[BT].sdx8f          = SDX8F; \
    cpi->fn_ptr[BT].sdx4df         = SDX4DF;

  BFP(BLOCK_32X16, vpx_sad32x16, vpx_sad32x16_avg,
      vpx_variance32x16, vpx_sub_pixel_variance32x16,
      vpx_sub_pixel_avg_variance32x16, NULL, NULL, vpx_sad32x16x4d)

  BFP(BLOCK_16X32, vpx_sad16x32, vpx_sad16x32_avg,
      vpx_variance16x32, vpx_sub_pixel_variance16x32,
      vpx_sub_pixel_avg_variance16x32, NULL, NULL, vpx_sad16x32x4d)

  BFP(BLOCK_64X32, vpx_sad64x32, vpx_sad64x32_avg,
      vpx_variance64x32, vpx_sub_pixel_variance64x32,
      vpx_sub_pixel_avg_variance64x32, NULL, NULL, vpx_sad64x32x4d)

  BFP(BLOCK_32X64, vpx_sad32x64, vpx_sad32x64_avg,
      vpx_variance32x64, vpx_sub_pixel_variance32x64,
      vpx_sub_pixel_avg_variance32x64, NULL, NULL, vpx_sad32x64x4d)

  BFP(BLOCK_32X32, vpx_sad32x32, vpx_sad32x32_avg,
      vpx_variance32x32, vpx_sub_pixel_variance32x32,
      vpx_sub_pixel_avg_variance32x32, vpx_sad32x32x3, vpx_sad32x32x8,
      vpx_sad32x32x4d)

  BFP(BLOCK_64X64, vpx_sad64x64, vpx_sad64x64_avg,
      vpx_variance64x64, vpx_sub_pixel_variance64x64,
      vpx_sub_pixel_avg_variance64x64, vpx_sad64x64x3, vpx_sad64x64x8,
      vpx_sad64x64x4d)

  BFP(BLOCK_16X16, vpx_sad16x16, vpx_sad16x16_avg,
      vpx_variance16x16, vpx_sub_pixel_variance16x16,
      vpx_sub_pixel_avg_variance16x16, vpx_sad16x16x3, vpx_sad16x16x8,
      vpx_sad16x16x4d)

  BFP(BLOCK_16X8, vpx_sad16x8, vpx_sad16x8_avg,
      vpx_variance16x8, vpx_sub_pixel_variance16x8,
      vpx_sub_pixel_avg_variance16x8,
      vpx_sad16x8x3, vpx_sad16x8x8, vpx_sad16x8x4d)

  BFP(BLOCK_8X16, vpx_sad8x16, vpx_sad8x16_avg,
      vpx_variance8x16, vpx_sub_pixel_variance8x16,
      vpx_sub_pixel_avg_variance8x16,
      vpx_sad8x16x3, vpx_sad8x16x8, vpx_sad8x16x4d)

  BFP(BLOCK_8X8, vpx_sad8x8, vpx_sad8x8_avg,
      vpx_variance8x8, vpx_sub_pixel_variance8x8,
      vpx_sub_pixel_avg_variance8x8,
      vpx_sad8x8x3, vpx_sad8x8x8, vpx_sad8x8x4d)

  BFP(BLOCK_8X4, vpx_sad8x4, vpx_sad8x4_avg,
      vpx_variance8x4, vpx_sub_pixel_variance8x4,
      vpx_sub_pixel_avg_variance8x4, NULL, vpx_sad8x4x8, vpx_sad8x4x4d)

  BFP(BLOCK_4X8, vpx_sad4x8, vpx_sad4x8_avg,
      vpx_variance4x8, vpx_sub_pixel_variance4x8,
      vpx_sub_pixel_avg_variance4x8, NULL, vpx_sad4x8x8, vpx_sad4x8x4d)

  BFP(BLOCK_4X4, vpx_sad4x4, vpx_sad4x4_avg,
      vpx_variance4x4, vpx_sub_pixel_variance4x4,
      vpx_sub_pixel_avg_variance4x4,
      vpx_sad4x4x3, vpx_sad4x4x8, vpx_sad4x4x4d)

#if CONFIG_VP9_HIGHBITDEPTH
  highbd_set_var_fns(cpi);
#endif

  /* vp10_init_quantizer() is first called here. Add check in
   * vp10_frame_init_quantizer() so that vp10_init_quantizer is only
   * called later when needed. This will avoid unnecessary calls of
   * vp10_init_quantizer() for every frame.
   */
  vp10_init_quantizer(cpi);

  vp10_loop_filter_init(cm);

  cm->error.setjmp = 0;

  return cpi;
}
#define SNPRINT(H, T) \
  snprintf((H) + strlen(H), sizeof(H) - strlen(H), (T))

#define SNPRINT2(H, T, V) \
  snprintf((H) + strlen(H), sizeof(H) - strlen(H), (T), (V))

void vp10_remove_compressor(VP10_COMP *cpi) {
  VP10_COMMON *cm;
  unsigned int i;
  int t;

  if (!cpi)
    return;

  cm = &cpi->common;
  if (cm->current_video_frame > 0) {
#if CONFIG_INTERNAL_STATS
    vpx_clear_system_state();

    if (cpi->oxcf.pass != 1) {
      char headings[512] = {0};
      char results[512] = {0};
      FILE *f = fopen("opsnr.stt", "a");
      double time_encoded = (cpi->last_end_time_stamp_seen
                             - cpi->first_time_stamp_ever) / 10000000.000;
      double total_encode_time = (cpi->time_receive_data +
                                  cpi->time_compress_data)   / 1000.000;
      const double dr =
          (double)cpi->bytes * (double) 8 / (double)1000 / time_encoded;
      const double peak = (double)((1 << cpi->oxcf.input_bit_depth) - 1);

      if (cpi->b_calculate_psnr) {
        const double total_psnr =
            vpx_sse_to_psnr((double)cpi->total_samples, peak,
                            (double)cpi->total_sq_error);
        const double totalp_psnr =
            vpx_sse_to_psnr((double)cpi->totalp_samples, peak,
                            (double)cpi->totalp_sq_error);
        const double total_ssim = 100 * pow(cpi->summed_quality /
                                            cpi->summed_weights, 8.0);
        const double totalp_ssim = 100 * pow(cpi->summedp_quality /
                                             cpi->summedp_weights, 8.0);

        snprintf(headings, sizeof(headings),
                 "Bitrate\tAVGPsnr\tGLBPsnr\tAVPsnrP\tGLPsnrP\t"
                 "VPXSSIM\tVPSSIMP\tFASTSIM\tPSNRHVS\t"
                 "WstPsnr\tWstSsim\tWstFast\tWstHVS");
        snprintf(results, sizeof(results),
                 "%7.2f\t%7.3f\t%7.3f\t%7.3f\t%7.3f\t"
                 "%7.3f\t%7.3f\t%7.3f\t%7.3f\t"
                 "%7.3f\t%7.3f\t%7.3f\t%7.3f",
                 dr, cpi->psnr.stat[ALL] / cpi->count, total_psnr,
                 cpi->psnrp.stat[ALL] / cpi->count, totalp_psnr,
                 total_ssim, totalp_ssim,
                 cpi->fastssim.stat[ALL] / cpi->count,
                 cpi->psnrhvs.stat[ALL] / cpi->count,
                 cpi->psnr.worst, cpi->worst_ssim, cpi->fastssim.worst,
                 cpi->psnrhvs.worst);

        if (cpi->b_calculate_blockiness) {
          SNPRINT(headings, "\t  Block\tWstBlck");
          SNPRINT2(results, "\t%7.3f", cpi->total_blockiness / cpi->count);
          SNPRINT2(results, "\t%7.3f", cpi->worst_blockiness);
        }

        if (cpi->b_calculate_consistency) {
          double consistency =
              vpx_sse_to_psnr((double)cpi->totalp_samples, peak,
                              (double)cpi->total_inconsistency);

          SNPRINT(headings, "\tConsist\tWstCons");
          SNPRINT2(results, "\t%7.3f", consistency);
          SNPRINT2(results, "\t%7.3f", cpi->worst_consistency);
        }

        if (cpi->b_calculate_ssimg) {
          SNPRINT(headings, "\t  SSIMG\tWtSSIMG");
          SNPRINT2(results, "\t%7.3f", cpi->ssimg.stat[ALL] / cpi->count);
          SNPRINT2(results, "\t%7.3f", cpi->ssimg.worst);
        }

        fprintf(f, "%s\t    Time\n", headings);
        fprintf(f, "%s\t%8.0f\n", results, total_encode_time);
      }

      fclose(f);
    }

#endif

#if 0
    {
      printf("\n_pick_loop_filter_level:%d\n", cpi->time_pick_lpf / 1000);
      printf("\n_frames recive_data encod_mb_row compress_frame  Total\n");
      printf("%6d %10ld %10ld %10ld %10ld\n", cpi->common.current_video_frame,
             cpi->time_receive_data / 1000, cpi->time_encode_sb_row / 1000,
             cpi->time_compress_data / 1000,
             (cpi->time_receive_data + cpi->time_compress_data) / 1000);
    }
#endif
  }

#if CONFIG_VP9_TEMPORAL_DENOISING
  vp10_denoiser_free(&(cpi->denoiser));
#endif

  for (t = 0; t < cpi->num_workers; ++t) {
    VPxWorker *const worker = &cpi->workers[t];
    EncWorkerData *const thread_data = &cpi->tile_thr_data[t];

    // Deallocate allocated threads.
    vpx_get_worker_interface()->end(worker);

    // Deallocate allocated thread data.
    if (t < cpi->num_workers - 1) {
      if (cpi->common.allow_screen_content_tools)
        vpx_free(thread_data->td->mb.palette_buffer);
      vpx_free(thread_data->td->counts);
      vp10_free_pc_tree(thread_data->td);
      vpx_free(thread_data->td);
    }
  }
  vpx_free(cpi->tile_thr_data);
  vpx_free(cpi->workers);

  if (cpi->num_workers > 1)
    vp10_loop_filter_dealloc(&cpi->lf_row_sync);

  dealloc_compressor_data(cpi);

  for (i = 0; i < sizeof(cpi->mbgraph_stats) /
                  sizeof(cpi->mbgraph_stats[0]); ++i) {
    vpx_free(cpi->mbgraph_stats[i].mb_stats);
  }

#if CONFIG_FP_MB_STATS
  if (cpi->use_fp_mb_stats) {
    vpx_free(cpi->twopass.frame_mb_stats_buf);
    cpi->twopass.frame_mb_stats_buf = NULL;
  }
#endif

  vp10_remove_common(cm);
  vp10_free_ref_frame_buffers(cm->buffer_pool);
#if CONFIG_VP9_POSTPROC
  vp10_free_postproc_buffers(cm);
#endif
  vpx_free(cpi);

#if CONFIG_VP9_TEMPORAL_DENOISING
#ifdef OUTPUT_YUV_DENOISED
  fclose(yuv_denoised_file);
#endif
#endif
#ifdef OUTPUT_YUV_SKINMAP
  fclose(yuv_skinmap_file);
#endif
#ifdef OUTPUT_YUV_REC
  fclose(yuv_rec_file);
#endif

#if 0

  if (keyfile)
    fclose(keyfile);

  if (framepsnr)
    fclose(framepsnr);

  if (kf_list)
    fclose(kf_list);

#endif
}

/* TODO(yaowu): The block_variance calls the unoptimized versions of variance()
 * and highbd_8_variance(). It should not.
 */
static void encoder_variance(const uint8_t *a, int  a_stride,
                             const uint8_t *b, int  b_stride,
                             int  w, int  h, unsigned int *sse, int *sum) {
  int i, j;

  *sum = 0;
  *sse = 0;

  for (i = 0; i < h; i++) {
    for (j = 0; j < w; j++) {
      const int diff = a[j] - b[j];
      *sum += diff;
      *sse += diff * diff;
    }

    a += a_stride;
    b += b_stride;
  }
}

#if CONFIG_VP9_HIGHBITDEPTH
static void encoder_highbd_variance64(const uint8_t *a8, int  a_stride,
                                      const uint8_t *b8, int  b_stride,
                                      int w, int h, uint64_t *sse,
                                      uint64_t *sum) {
  int i, j;

  uint16_t *a = CONVERT_TO_SHORTPTR(a8);
  uint16_t *b = CONVERT_TO_SHORTPTR(b8);
  *sum = 0;
  *sse = 0;

  for (i = 0; i < h; i++) {
    for (j = 0; j < w; j++) {
      const int diff = a[j] - b[j];
      *sum += diff;
      *sse += diff * diff;
    }
    a += a_stride;
    b += b_stride;
  }
}

static void encoder_highbd_8_variance(const uint8_t *a8, int  a_stride,
                                      const uint8_t *b8, int  b_stride,
                                      int w, int h,
                                      unsigned int *sse, int *sum) {
  uint64_t sse_long = 0;
  uint64_t sum_long = 0;
  encoder_highbd_variance64(a8, a_stride, b8, b_stride, w, h,
                            &sse_long, &sum_long);
  *sse = (unsigned int)sse_long;
  *sum = (int)sum_long;
}
#endif  // CONFIG_VP9_HIGHBITDEPTH

static int64_t get_sse(const uint8_t *a, int a_stride,
                       const uint8_t *b, int b_stride,
                       int width, int height) {
  const int dw = width % 16;
  const int dh = height % 16;
  int64_t total_sse = 0;
  unsigned int sse = 0;
  int sum = 0;
  int x, y;

  if (dw > 0) {
    encoder_variance(&a[width - dw], a_stride, &b[width - dw], b_stride,
                     dw, height, &sse, &sum);
    total_sse += sse;
  }

  if (dh > 0) {
    encoder_variance(&a[(height - dh) * a_stride], a_stride,
                     &b[(height - dh) * b_stride], b_stride,
                     width - dw, dh, &sse, &sum);
    total_sse += sse;
  }

  for (y = 0; y < height / 16; ++y) {
    const uint8_t *pa = a;
    const uint8_t *pb = b;
    for (x = 0; x < width / 16; ++x) {
      vpx_mse16x16(pa, a_stride, pb, b_stride, &sse);
      total_sse += sse;

      pa += 16;
      pb += 16;
    }

    a += 16 * a_stride;
    b += 16 * b_stride;
  }

  return total_sse;
}

#if CONFIG_VP9_HIGHBITDEPTH
static int64_t highbd_get_sse_shift(const uint8_t *a8, int a_stride,
                                    const uint8_t *b8, int b_stride,
                                    int width, int height,
                                    unsigned int input_shift) {
  const uint16_t *a = CONVERT_TO_SHORTPTR(a8);
  const uint16_t *b = CONVERT_TO_SHORTPTR(b8);
  int64_t total_sse = 0;
  int x, y;
  for (y = 0; y < height; ++y) {
    for (x = 0; x < width; ++x) {
      int64_t diff;
      diff = (a[x] >> input_shift) - (b[x] >> input_shift);
      total_sse += diff * diff;
    }
    a += a_stride;
    b += b_stride;
  }
  return total_sse;
}

static int64_t highbd_get_sse(const uint8_t *a, int a_stride,
                              const uint8_t *b, int b_stride,
                              int width, int height) {
  int64_t total_sse = 0;
  int x, y;
  const int dw = width % 16;
  const int dh = height % 16;
  unsigned int sse = 0;
  int sum = 0;
  if (dw > 0) {
    encoder_highbd_8_variance(&a[width - dw], a_stride,
                              &b[width - dw], b_stride,
                              dw, height, &sse, &sum);
    total_sse += sse;
  }
  if (dh > 0) {
    encoder_highbd_8_variance(&a[(height - dh) * a_stride], a_stride,
                              &b[(height - dh) * b_stride], b_stride,
                              width - dw, dh, &sse, &sum);
    total_sse += sse;
  }
  for (y = 0; y < height / 16; ++y) {
    const uint8_t *pa = a;
    const uint8_t *pb = b;
    for (x = 0; x < width / 16; ++x) {
      vpx_highbd_8_mse16x16(pa, a_stride, pb, b_stride, &sse);
      total_sse += sse;
      pa += 16;
      pb += 16;
    }
    a += 16 * a_stride;
    b += 16 * b_stride;
  }
  return total_sse;
}
#endif  // CONFIG_VP9_HIGHBITDEPTH

typedef struct {
  double psnr[4];       // total/y/u/v
  uint64_t sse[4];      // total/y/u/v
  uint32_t samples[4];  // total/y/u/v
} PSNR_STATS;

#if CONFIG_VP9_HIGHBITDEPTH
static void calc_highbd_psnr(const YV12_BUFFER_CONFIG *a,
                             const YV12_BUFFER_CONFIG *b,
                             PSNR_STATS *psnr,
                             unsigned int bit_depth,
                             unsigned int in_bit_depth) {
  const int widths[3] =
      {a->y_crop_width,  a->uv_crop_width,  a->uv_crop_width };
  const int heights[3] =
      {a->y_crop_height, a->uv_crop_height, a->uv_crop_height};
  const uint8_t *a_planes[3] = {a->y_buffer, a->u_buffer,  a->v_buffer };
  const int a_strides[3] = {a->y_stride, a->uv_stride, a->uv_stride};
  const uint8_t *b_planes[3] = {b->y_buffer, b->u_buffer,  b->v_buffer };
  const int b_strides[3] = {b->y_stride, b->uv_stride, b->uv_stride};
  int i;
  uint64_t total_sse = 0;
  uint32_t total_samples = 0;
  const double peak = (double)((1 << in_bit_depth) - 1);
  const unsigned int input_shift = bit_depth - in_bit_depth;

  for (i = 0; i < 3; ++i) {
    const int w = widths[i];
    const int h = heights[i];
    const uint32_t samples = w * h;
    uint64_t sse;
    if (a->flags & YV12_FLAG_HIGHBITDEPTH) {
      if (input_shift) {
        sse = highbd_get_sse_shift(a_planes[i], a_strides[i],
                                   b_planes[i], b_strides[i], w, h,
                                   input_shift);
      } else {
        sse = highbd_get_sse(a_planes[i], a_strides[i],
                             b_planes[i], b_strides[i], w, h);
      }
    } else {
      sse = get_sse(a_planes[i], a_strides[i],
                    b_planes[i], b_strides[i],
                    w, h);
    }
    psnr->sse[1 + i] = sse;
    psnr->samples[1 + i] = samples;
    psnr->psnr[1 + i] = vpx_sse_to_psnr(samples, peak, (double)sse);

    total_sse += sse;
    total_samples += samples;
  }

  psnr->sse[0] = total_sse;
  psnr->samples[0] = total_samples;
  psnr->psnr[0] = vpx_sse_to_psnr((double)total_samples, peak,
                                  (double)total_sse);
}

#else  // !CONFIG_VP9_HIGHBITDEPTH

static void calc_psnr(const YV12_BUFFER_CONFIG *a, const YV12_BUFFER_CONFIG *b,
                      PSNR_STATS *psnr) {
  static const double peak = 255.0;
  const int widths[3]        = {
      a->y_crop_width, a->uv_crop_width, a->uv_crop_width};
  const int heights[3]       = {
      a->y_crop_height, a->uv_crop_height, a->uv_crop_height};
  const uint8_t *a_planes[3] = {a->y_buffer, a->u_buffer, a->v_buffer};
  const int a_strides[3]     = {a->y_stride, a->uv_stride, a->uv_stride};
  const uint8_t *b_planes[3] = {b->y_buffer, b->u_buffer, b->v_buffer};
  const int b_strides[3]     = {b->y_stride, b->uv_stride, b->uv_stride};
  int i;
  uint64_t total_sse = 0;
  uint32_t total_samples = 0;

  for (i = 0; i < 3; ++i) {
    const int w = widths[i];
    const int h = heights[i];
    const uint32_t samples = w * h;
    const uint64_t sse = get_sse(a_planes[i], a_strides[i],
                                 b_planes[i], b_strides[i],
                                 w, h);
    psnr->sse[1 + i] = sse;
    psnr->samples[1 + i] = samples;
    psnr->psnr[1 + i] = vpx_sse_to_psnr(samples, peak, (double)sse);

    total_sse += sse;
    total_samples += samples;
  }

  psnr->sse[0] = total_sse;
  psnr->samples[0] = total_samples;
  psnr->psnr[0] = vpx_sse_to_psnr((double)total_samples, peak,
                                  (double)total_sse);
}
#endif  // CONFIG_VP9_HIGHBITDEPTH

static void generate_psnr_packet(VP10_COMP *cpi) {
  struct vpx_codec_cx_pkt pkt;
  int i;
  PSNR_STATS psnr;
#if CONFIG_VP9_HIGHBITDEPTH
  calc_highbd_psnr(cpi->Source, cpi->common.frame_to_show, &psnr,
                   cpi->td.mb.e_mbd.bd, cpi->oxcf.input_bit_depth);
#else
  calc_psnr(cpi->Source, cpi->common.frame_to_show, &psnr);
#endif

  for (i = 0; i < 4; ++i) {
    pkt.data.psnr.samples[i] = psnr.samples[i];
    pkt.data.psnr.sse[i] = psnr.sse[i];
    pkt.data.psnr.psnr[i] = psnr.psnr[i];
  }
  pkt.kind = VPX_CODEC_PSNR_PKT;
  vpx_codec_pkt_list_add(cpi->output_pkt_list, &pkt);
}

int vp10_use_as_reference(VP10_COMP *cpi, int ref_frame_flags) {
  if (ref_frame_flags > 7)
    return -1;

  cpi->ref_frame_flags = ref_frame_flags;
  return 0;
}

void vp10_update_reference(VP10_COMP *cpi, int ref_frame_flags) {
  cpi->ext_refresh_golden_frame = (ref_frame_flags & VP9_GOLD_FLAG) != 0;
  cpi->ext_refresh_alt_ref_frame = (ref_frame_flags & VP9_ALT_FLAG) != 0;
  cpi->ext_refresh_last_frame = (ref_frame_flags & VP9_LAST_FLAG) != 0;
  cpi->ext_refresh_frame_flags_pending = 1;
}

static YV12_BUFFER_CONFIG *get_vp10_ref_frame_buffer(VP10_COMP *cpi,
                                VP9_REFFRAME ref_frame_flag) {
  MV_REFERENCE_FRAME ref_frame = NONE;
  if (ref_frame_flag == VP9_LAST_FLAG)
    ref_frame = LAST_FRAME;
  else if (ref_frame_flag == VP9_GOLD_FLAG)
    ref_frame = GOLDEN_FRAME;
  else if (ref_frame_flag == VP9_ALT_FLAG)
    ref_frame = ALTREF_FRAME;

  return ref_frame == NONE ? NULL : get_ref_frame_buffer(cpi, ref_frame);
}

int vp10_copy_reference_enc(VP10_COMP *cpi, VP9_REFFRAME ref_frame_flag,
                           YV12_BUFFER_CONFIG *sd) {
  YV12_BUFFER_CONFIG *cfg = get_vp10_ref_frame_buffer(cpi, ref_frame_flag);
  if (cfg) {
    vp8_yv12_copy_frame(cfg, sd);
    return 0;
  } else {
    return -1;
  }
}

int vp10_set_reference_enc(VP10_COMP *cpi, VP9_REFFRAME ref_frame_flag,
                          YV12_BUFFER_CONFIG *sd) {
  YV12_BUFFER_CONFIG *cfg = get_vp10_ref_frame_buffer(cpi, ref_frame_flag);
  if (cfg) {
    vp8_yv12_copy_frame(sd, cfg);
    return 0;
  } else {
    return -1;
  }
}

int vp10_update_entropy(VP10_COMP * cpi, int update) {
  cpi->ext_refresh_frame_context = update;
  cpi->ext_refresh_frame_context_pending = 1;
  return 0;
}

#if defined(OUTPUT_YUV_DENOISED) || defined(OUTPUT_YUV_SKINMAP)
// The denoiser buffer is allocated as a YUV 440 buffer. This function writes it
// as YUV 420. We simply use the top-left pixels of the UV buffers, since we do
// not denoise the UV channels at this time. If ever we implement UV channel
// denoising we will have to modify this.
void vp10_write_yuv_frame_420(YV12_BUFFER_CONFIG *s, FILE *f) {
  uint8_t *src = s->y_buffer;
  int h = s->y_height;

  do {
    fwrite(src, s->y_width, 1, f);
    src += s->y_stride;
  } while (--h);

  src = s->u_buffer;
  h = s->uv_height;

  do {
    fwrite(src, s->uv_width, 1, f);
    src += s->uv_stride;
  } while (--h);

  src = s->v_buffer;
  h = s->uv_height;

  do {
    fwrite(src, s->uv_width, 1, f);
    src += s->uv_stride;
  } while (--h);
}
#endif

#ifdef OUTPUT_YUV_REC
void vp10_write_yuv_rec_frame(VP10_COMMON *cm) {
  YV12_BUFFER_CONFIG *s = cm->frame_to_show;
  uint8_t *src = s->y_buffer;
  int h = cm->height;

#if CONFIG_VP9_HIGHBITDEPTH
  if (s->flags & YV12_FLAG_HIGHBITDEPTH) {
    uint16_t *src16 = CONVERT_TO_SHORTPTR(s->y_buffer);

    do {
      fwrite(src16, s->y_width, 2,  yuv_rec_file);
      src16 += s->y_stride;
    } while (--h);

    src16 = CONVERT_TO_SHORTPTR(s->u_buffer);
    h = s->uv_height;

    do {
      fwrite(src16, s->uv_width, 2,  yuv_rec_file);
      src16 += s->uv_stride;
    } while (--h);

    src16 = CONVERT_TO_SHORTPTR(s->v_buffer);
    h = s->uv_height;

    do {
      fwrite(src16, s->uv_width, 2, yuv_rec_file);
      src16 += s->uv_stride;
    } while (--h);

    fflush(yuv_rec_file);
    return;
  }
#endif  // CONFIG_VP9_HIGHBITDEPTH

  do {
    fwrite(src, s->y_width, 1,  yuv_rec_file);
    src += s->y_stride;
  } while (--h);

  src = s->u_buffer;
  h = s->uv_height;

  do {
    fwrite(src, s->uv_width, 1,  yuv_rec_file);
    src += s->uv_stride;
  } while (--h);

  src = s->v_buffer;
  h = s->uv_height;

  do {
    fwrite(src, s->uv_width, 1, yuv_rec_file);
    src += s->uv_stride;
  } while (--h);

  fflush(yuv_rec_file);
}
#endif

#if CONFIG_VP9_HIGHBITDEPTH
static void scale_and_extend_frame_nonnormative(const YV12_BUFFER_CONFIG *src,
                                                YV12_BUFFER_CONFIG *dst,
                                                int bd) {
#else
static void scale_and_extend_frame_nonnormative(const YV12_BUFFER_CONFIG *src,
                                                YV12_BUFFER_CONFIG *dst) {
#endif  // CONFIG_VP9_HIGHBITDEPTH
  // TODO(dkovalev): replace YV12_BUFFER_CONFIG with vpx_image_t
  int i;
  const uint8_t *const srcs[3] = {src->y_buffer, src->u_buffer, src->v_buffer};
  const int src_strides[3] = {src->y_stride, src->uv_stride, src->uv_stride};
  const int src_widths[3] = {src->y_crop_width, src->uv_crop_width,
                             src->uv_crop_width };
  const int src_heights[3] = {src->y_crop_height, src->uv_crop_height,
                              src->uv_crop_height};
  uint8_t *const dsts[3] = {dst->y_buffer, dst->u_buffer, dst->v_buffer};
  const int dst_strides[3] = {dst->y_stride, dst->uv_stride, dst->uv_stride};
  const int dst_widths[3] = {dst->y_crop_width, dst->uv_crop_width,
                             dst->uv_crop_width};
  const int dst_heights[3] = {dst->y_crop_height, dst->uv_crop_height,
                              dst->uv_crop_height};

  for (i = 0; i < MAX_MB_PLANE; ++i) {
#if CONFIG_VP9_HIGHBITDEPTH
    if (src->flags & YV12_FLAG_HIGHBITDEPTH) {
      vp10_highbd_resize_plane(srcs[i], src_heights[i], src_widths[i],
                              src_strides[i], dsts[i], dst_heights[i],
                              dst_widths[i], dst_strides[i], bd);
    } else {
      vp10_resize_plane(srcs[i], src_heights[i], src_widths[i], src_strides[i],
                       dsts[i], dst_heights[i], dst_widths[i], dst_strides[i]);
    }
#else
    vp10_resize_plane(srcs[i], src_heights[i], src_widths[i], src_strides[i],
                     dsts[i], dst_heights[i], dst_widths[i], dst_strides[i]);
#endif  // CONFIG_VP9_HIGHBITDEPTH
  }
  vpx_extend_frame_borders(dst);
}

#if CONFIG_VP9_HIGHBITDEPTH
static void scale_and_extend_frame(const YV12_BUFFER_CONFIG *src,
                                   YV12_BUFFER_CONFIG *dst, int bd) {
#else
static void scale_and_extend_frame(const YV12_BUFFER_CONFIG *src,
                                   YV12_BUFFER_CONFIG *dst) {
#endif  // CONFIG_VP9_HIGHBITDEPTH
  const int src_w = src->y_crop_width;
  const int src_h = src->y_crop_height;
  const int dst_w = dst->y_crop_width;
  const int dst_h = dst->y_crop_height;
  const uint8_t *const srcs[3] = {src->y_buffer, src->u_buffer, src->v_buffer};
  const int src_strides[3] = {src->y_stride, src->uv_stride, src->uv_stride};
  uint8_t *const dsts[3] = {dst->y_buffer, dst->u_buffer, dst->v_buffer};
  const int dst_strides[3] = {dst->y_stride, dst->uv_stride, dst->uv_stride};
  const InterpKernel *const kernel = vp10_filter_kernels[EIGHTTAP];
  int x, y, i;

  for (y = 0; y < dst_h; y += 16) {
    for (x = 0; x < dst_w; x += 16) {
      for (i = 0; i < MAX_MB_PLANE; ++i) {
        const int factor = (i == 0 || i == 3 ? 1 : 2);
        const int x_q4 = x * (16 / factor) * src_w / dst_w;
        const int y_q4 = y * (16 / factor) * src_h / dst_h;
        const int src_stride = src_strides[i];
        const int dst_stride = dst_strides[i];
        const uint8_t *src_ptr = srcs[i] + (y / factor) * src_h / dst_h *
                                     src_stride + (x / factor) * src_w / dst_w;
        uint8_t *dst_ptr = dsts[i] + (y / factor) * dst_stride + (x / factor);

#if CONFIG_VP9_HIGHBITDEPTH
        if (src->flags & YV12_FLAG_HIGHBITDEPTH) {
          vpx_highbd_convolve8(src_ptr, src_stride, dst_ptr, dst_stride,
                               kernel[x_q4 & 0xf], 16 * src_w / dst_w,
                               kernel[y_q4 & 0xf], 16 * src_h / dst_h,
                               16 / factor, 16 / factor, bd);
        } else {
          vpx_convolve8(src_ptr, src_stride, dst_ptr, dst_stride,
                        kernel[x_q4 & 0xf], 16 * src_w / dst_w,
                        kernel[y_q4 & 0xf], 16 * src_h / dst_h,
                        16 / factor, 16 / factor);
        }
#else
        vpx_convolve8(src_ptr, src_stride, dst_ptr, dst_stride,
                      kernel[x_q4 & 0xf], 16 * src_w / dst_w,
                      kernel[y_q4 & 0xf], 16 * src_h / dst_h,
                      16 / factor, 16 / factor);
#endif  // CONFIG_VP9_HIGHBITDEPTH
      }
    }
  }

  vpx_extend_frame_borders(dst);
}

static int scale_down(VP10_COMP *cpi, int q) {
  RATE_CONTROL *const rc = &cpi->rc;
  GF_GROUP *const gf_group = &cpi->twopass.gf_group;
  int scale = 0;
  assert(frame_is_kf_gf_arf(cpi));

  if (rc->frame_size_selector == UNSCALED &&
      q >= rc->rf_level_maxq[gf_group->rf_level[gf_group->index]]) {
    const int max_size_thresh = (int)(rate_thresh_mult[SCALE_STEP1]
        * VPXMAX(rc->this_frame_target, rc->avg_frame_bandwidth));
    scale = rc->projected_frame_size > max_size_thresh ? 1 : 0;
  }
  return scale;
}

// Function to test for conditions that indicate we should loop
// back and recode a frame.
static int recode_loop_test(VP10_COMP *cpi,
                            int high_limit, int low_limit,
                            int q, int maxq, int minq) {
  const RATE_CONTROL *const rc = &cpi->rc;
  const VP10EncoderConfig *const oxcf = &cpi->oxcf;
  const int frame_is_kfgfarf = frame_is_kf_gf_arf(cpi);
  int force_recode = 0;

  if ((rc->projected_frame_size >= rc->max_frame_bandwidth) ||
      (cpi->sf.recode_loop == ALLOW_RECODE) ||
      (frame_is_kfgfarf &&
       (cpi->sf.recode_loop == ALLOW_RECODE_KFARFGF))) {
    if (frame_is_kfgfarf &&
        (oxcf->resize_mode == RESIZE_DYNAMIC) &&
        scale_down(cpi, q)) {
        // Code this group at a lower resolution.
        cpi->resize_pending = 1;
        return 1;
    }

    // TODO(agrange) high_limit could be greater than the scale-down threshold.
    if ((rc->projected_frame_size > high_limit && q < maxq) ||
        (rc->projected_frame_size < low_limit && q > minq)) {
      force_recode = 1;
    } else if (cpi->oxcf.rc_mode == VPX_CQ) {
      // Deal with frame undershoot and whether or not we are
      // below the automatically set cq level.
      if (q > oxcf->cq_level &&
          rc->projected_frame_size < ((rc->this_frame_target * 7) >> 3)) {
        force_recode = 1;
      }
    }
  }
  return force_recode;
}

void vp10_update_reference_frames(VP10_COMP *cpi) {
  VP10_COMMON * const cm = &cpi->common;
  BufferPool *const pool = cm->buffer_pool;

  // At this point the new frame has been encoded.
  // If any buffer copy / swapping is signaled it should be done here.
  if (cm->frame_type == KEY_FRAME) {
    ref_cnt_fb(pool->frame_bufs,
               &cm->ref_frame_map[cpi->gld_fb_idx], cm->new_fb_idx);
    ref_cnt_fb(pool->frame_bufs,
               &cm->ref_frame_map[cpi->alt_fb_idx], cm->new_fb_idx);
  } else if (vp10_preserve_existing_gf(cpi)) {
    // We have decided to preserve the previously existing golden frame as our
    // new ARF frame. However, in the short term in function
    // vp10_bitstream.c::get_refresh_mask() we left it in the GF slot and, if
    // we're updating the GF with the current decoded frame, we save it to the
    // ARF slot instead.
    // We now have to update the ARF with the current frame and swap gld_fb_idx
    // and alt_fb_idx so that, overall, we've stored the old GF in the new ARF
    // slot and, if we're updating the GF, the current frame becomes the new GF.
    int tmp;

    ref_cnt_fb(pool->frame_bufs,
               &cm->ref_frame_map[cpi->alt_fb_idx], cm->new_fb_idx);

    tmp = cpi->alt_fb_idx;
    cpi->alt_fb_idx = cpi->gld_fb_idx;
    cpi->gld_fb_idx = tmp;
  } else { /* For non key/golden frames */
    if (cpi->refresh_alt_ref_frame) {
      int arf_idx = cpi->alt_fb_idx;
      if ((cpi->oxcf.pass == 2) && cpi->multi_arf_allowed) {
        const GF_GROUP *const gf_group = &cpi->twopass.gf_group;
        arf_idx = gf_group->arf_update_idx[gf_group->index];
      }

      ref_cnt_fb(pool->frame_bufs,
                 &cm->ref_frame_map[arf_idx], cm->new_fb_idx);
      memcpy(cpi->interp_filter_selected[ALTREF_FRAME],
             cpi->interp_filter_selected[0],
             sizeof(cpi->interp_filter_selected[0]));
    }

    if (cpi->refresh_golden_frame) {
      ref_cnt_fb(pool->frame_bufs,
                 &cm->ref_frame_map[cpi->gld_fb_idx], cm->new_fb_idx);
      if (!cpi->rc.is_src_frame_alt_ref)
        memcpy(cpi->interp_filter_selected[GOLDEN_FRAME],
               cpi->interp_filter_selected[0],
               sizeof(cpi->interp_filter_selected[0]));
      else
        memcpy(cpi->interp_filter_selected[GOLDEN_FRAME],
               cpi->interp_filter_selected[ALTREF_FRAME],
               sizeof(cpi->interp_filter_selected[ALTREF_FRAME]));
    }
  }

  if (cpi->refresh_last_frame) {
    ref_cnt_fb(pool->frame_bufs,
               &cm->ref_frame_map[cpi->lst_fb_idx], cm->new_fb_idx);
    if (!cpi->rc.is_src_frame_alt_ref)
      memcpy(cpi->interp_filter_selected[LAST_FRAME],
             cpi->interp_filter_selected[0],
             sizeof(cpi->interp_filter_selected[0]));
  }
#if CONFIG_VP9_TEMPORAL_DENOISING
  if (cpi->oxcf.noise_sensitivity > 0) {
    vp10_denoiser_update_frame_info(&cpi->denoiser,
                                   *cpi->Source,
                                   cpi->common.frame_type,
                                   cpi->refresh_alt_ref_frame,
                                   cpi->refresh_golden_frame,
                                   cpi->refresh_last_frame);
  }
#endif
}

static void loopfilter_frame(VP10_COMP *cpi, VP10_COMMON *cm) {
  MACROBLOCKD *xd = &cpi->td.mb.e_mbd;
  struct loopfilter *lf = &cm->lf;
  if (is_lossless_requested(&cpi->oxcf)) {
      lf->filter_level = 0;
  } else {
    struct vpx_usec_timer timer;

    vpx_clear_system_state();

    vpx_usec_timer_start(&timer);

    vp10_pick_filter_level(cpi->Source, cpi, cpi->sf.lpf_pick);

    vpx_usec_timer_mark(&timer);
    cpi->time_pick_lpf += vpx_usec_timer_elapsed(&timer);
  }

  if (lf->filter_level > 0) {
    if (cpi->num_workers > 1)
      vp10_loop_filter_frame_mt(cm->frame_to_show, cm, xd->plane,
                               lf->filter_level, 0, 0,
                               cpi->workers, cpi->num_workers,
                               &cpi->lf_row_sync);
    else
      vp10_loop_filter_frame(cm->frame_to_show, cm, xd, lf->filter_level, 0, 0);
  }

  vpx_extend_frame_inner_borders(cm->frame_to_show);
}

static INLINE void alloc_frame_mvs(const VP10_COMMON *cm,
                                   int buffer_idx) {
  RefCntBuffer *const new_fb_ptr = &cm->buffer_pool->frame_bufs[buffer_idx];
  if (new_fb_ptr->mvs == NULL ||
      new_fb_ptr->mi_rows < cm->mi_rows ||
      new_fb_ptr->mi_cols < cm->mi_cols) {
    vpx_free(new_fb_ptr->mvs);
    new_fb_ptr->mvs =
      (MV_REF *)vpx_calloc(cm->mi_rows * cm->mi_cols,
                           sizeof(*new_fb_ptr->mvs));
    new_fb_ptr->mi_rows = cm->mi_rows;
    new_fb_ptr->mi_cols = cm->mi_cols;
  }
}

void vp10_scale_references(VP10_COMP *cpi) {
  VP10_COMMON *cm = &cpi->common;
  MV_REFERENCE_FRAME ref_frame;
  const VP9_REFFRAME ref_mask[3] = {VP9_LAST_FLAG, VP9_GOLD_FLAG, VP9_ALT_FLAG};

  for (ref_frame = LAST_FRAME; ref_frame <= ALTREF_FRAME; ++ref_frame) {
    // Need to convert from VP9_REFFRAME to index into ref_mask (subtract 1).
    if (cpi->ref_frame_flags & ref_mask[ref_frame - 1]) {
      BufferPool *const pool = cm->buffer_pool;
      const YV12_BUFFER_CONFIG *const ref = get_ref_frame_buffer(cpi,
                                                                 ref_frame);

      if (ref == NULL) {
        cpi->scaled_ref_idx[ref_frame - 1] = INVALID_IDX;
        continue;
      }

#if CONFIG_VP9_HIGHBITDEPTH
      if (ref->y_crop_width != cm->width || ref->y_crop_height != cm->height) {
        RefCntBuffer *new_fb_ptr = NULL;
        int force_scaling = 0;
        int new_fb = cpi->scaled_ref_idx[ref_frame - 1];
        if (new_fb == INVALID_IDX) {
          new_fb = get_free_fb(cm);
          force_scaling = 1;
        }
        if (new_fb == INVALID_IDX)
          return;
        new_fb_ptr = &pool->frame_bufs[new_fb];
        if (force_scaling ||
            new_fb_ptr->buf.y_crop_width != cm->width ||
            new_fb_ptr->buf.y_crop_height != cm->height) {
          vpx_realloc_frame_buffer(&new_fb_ptr->buf,
                                   cm->width, cm->height,
                                   cm->subsampling_x, cm->subsampling_y,
                                   cm->use_highbitdepth,
                                   VP9_ENC_BORDER_IN_PIXELS, cm->byte_alignment,
                                   NULL, NULL, NULL);
          scale_and_extend_frame(ref, &new_fb_ptr->buf, (int)cm->bit_depth);
          cpi->scaled_ref_idx[ref_frame - 1] = new_fb;
          alloc_frame_mvs(cm, new_fb);
        }
#else
      if (ref->y_crop_width != cm->width || ref->y_crop_height != cm->height) {
        RefCntBuffer *new_fb_ptr = NULL;
        int force_scaling = 0;
        int new_fb = cpi->scaled_ref_idx[ref_frame - 1];
        if (new_fb == INVALID_IDX) {
          new_fb = get_free_fb(cm);
          force_scaling = 1;
        }
        if (new_fb == INVALID_IDX)
          return;
        new_fb_ptr = &pool->frame_bufs[new_fb];
        if (force_scaling ||
            new_fb_ptr->buf.y_crop_width != cm->width ||
            new_fb_ptr->buf.y_crop_height != cm->height) {
          vpx_realloc_frame_buffer(&new_fb_ptr->buf,
                                   cm->width, cm->height,
                                   cm->subsampling_x, cm->subsampling_y,
                                   VP9_ENC_BORDER_IN_PIXELS, cm->byte_alignment,
                                   NULL, NULL, NULL);
          scale_and_extend_frame(ref, &new_fb_ptr->buf);
          cpi->scaled_ref_idx[ref_frame - 1] = new_fb;
          alloc_frame_mvs(cm, new_fb);
        }
#endif  // CONFIG_VP9_HIGHBITDEPTH
      } else {
        const int buf_idx = get_ref_frame_buf_idx(cpi, ref_frame);
        RefCntBuffer *const buf = &pool->frame_bufs[buf_idx];
        buf->buf.y_crop_width = ref->y_crop_width;
        buf->buf.y_crop_height = ref->y_crop_height;
        cpi->scaled_ref_idx[ref_frame - 1] = buf_idx;
        ++buf->ref_count;
      }
    } else {
      if (cpi->oxcf.pass != 0)
        cpi->scaled_ref_idx[ref_frame - 1] = INVALID_IDX;
    }
  }
}

static void release_scaled_references(VP10_COMP *cpi) {
  VP10_COMMON *cm = &cpi->common;
  int i;
  if (cpi->oxcf.pass == 0) {
    // Only release scaled references under certain conditions:
    // if reference will be updated, or if scaled reference has same resolution.
    int refresh[3];
    refresh[0] = (cpi->refresh_last_frame) ? 1 : 0;
    refresh[1] = (cpi->refresh_golden_frame) ? 1 : 0;
    refresh[2] = (cpi->refresh_alt_ref_frame) ? 1 : 0;
    for (i = LAST_FRAME; i <= ALTREF_FRAME; ++i) {
      const int idx = cpi->scaled_ref_idx[i - 1];
      RefCntBuffer *const buf = idx != INVALID_IDX ?
          &cm->buffer_pool->frame_bufs[idx] : NULL;
      const YV12_BUFFER_CONFIG *const ref = get_ref_frame_buffer(cpi, i);
      if (buf != NULL &&
          (refresh[i - 1] ||
          (buf->buf.y_crop_width == ref->y_crop_width &&
           buf->buf.y_crop_height == ref->y_crop_height))) {
        --buf->ref_count;
        cpi->scaled_ref_idx[i -1] = INVALID_IDX;
      }
    }
  } else {
    for (i = 0; i < MAX_REF_FRAMES; ++i) {
      const int idx = cpi->scaled_ref_idx[i];
      RefCntBuffer *const buf = idx != INVALID_IDX ?
          &cm->buffer_pool->frame_bufs[idx] : NULL;
      if (buf != NULL) {
        --buf->ref_count;
        cpi->scaled_ref_idx[i] = INVALID_IDX;
      }
    }
  }
}

static void full_to_model_count(unsigned int *model_count,
                                unsigned int *full_count) {
  int n;
  model_count[ZERO_TOKEN] = full_count[ZERO_TOKEN];
  model_count[ONE_TOKEN] = full_count[ONE_TOKEN];
  model_count[TWO_TOKEN] = full_count[TWO_TOKEN];
  for (n = THREE_TOKEN; n < EOB_TOKEN; ++n)
    model_count[TWO_TOKEN] += full_count[n];
  model_count[EOB_MODEL_TOKEN] = full_count[EOB_TOKEN];
}

static void full_to_model_counts(vp10_coeff_count_model *model_count,
                                 vp10_coeff_count *full_count) {
  int i, j, k, l;

  for (i = 0; i < PLANE_TYPES; ++i)
    for (j = 0; j < REF_TYPES; ++j)
      for (k = 0; k < COEF_BANDS; ++k)
        for (l = 0; l < BAND_COEFF_CONTEXTS(k); ++l)
          full_to_model_count(model_count[i][j][k][l], full_count[i][j][k][l]);
}

#if 0 && CONFIG_INTERNAL_STATS
static void output_frame_level_debug_stats(VP10_COMP *cpi) {
  VP10_COMMON *const cm = &cpi->common;
  FILE *const f = fopen("tmp.stt", cm->current_video_frame ? "a" : "w");
  int64_t recon_err;

  vpx_clear_system_state();

  recon_err = vp10_get_y_sse(cpi->Source, get_frame_new_buffer(cm));

  if (cpi->twopass.total_left_stats.coded_error != 0.0)
    fprintf(f, "%10u %dx%d %d %d %10d %10d %10d %10d"
       "%10"PRId64" %10"PRId64" %5d %5d %10"PRId64" "
       "%10"PRId64" %10"PRId64" %10d "
       "%7.2lf %7.2lf %7.2lf %7.2lf %7.2lf"
        "%6d %6d %5d %5d %5d "
        "%10"PRId64" %10.3lf"
        "%10lf %8u %10"PRId64" %10d %10d %10d\n",
        cpi->common.current_video_frame,
        cm->width, cm->height,
        cpi->rc.source_alt_ref_pending,
        cpi->rc.source_alt_ref_active,
        cpi->rc.this_frame_target,
        cpi->rc.projected_frame_size,
        cpi->rc.projected_frame_size / cpi->common.MBs,
        (cpi->rc.projected_frame_size - cpi->rc.this_frame_target),
        cpi->rc.vbr_bits_off_target,
        cpi->rc.vbr_bits_off_target_fast,
        cpi->twopass.extend_minq,
        cpi->twopass.extend_minq_fast,
        cpi->rc.total_target_vs_actual,
        (cpi->rc.starting_buffer_level - cpi->rc.bits_off_target),
        cpi->rc.total_actual_bits, cm->base_qindex,
        vp10_convert_qindex_to_q(cm->base_qindex, cm->bit_depth),
        (double)vp10_dc_quant(cm->base_qindex, 0, cm->bit_depth) / 4.0,
        vp10_convert_qindex_to_q(cpi->twopass.active_worst_quality,
                                cm->bit_depth),
        cpi->rc.avg_q,
        vp10_convert_qindex_to_q(cpi->oxcf.cq_level, cm->bit_depth),
        cpi->refresh_last_frame, cpi->refresh_golden_frame,
        cpi->refresh_alt_ref_frame, cm->frame_type, cpi->rc.gfu_boost,
        cpi->twopass.bits_left,
        cpi->twopass.total_left_stats.coded_error,
        cpi->twopass.bits_left /
            (1 + cpi->twopass.total_left_stats.coded_error),
        cpi->tot_recode_hits, recon_err, cpi->rc.kf_boost,
        cpi->twopass.kf_zeromotion_pct,
        cpi->twopass.fr_content_type);

  fclose(f);

  if (0) {
    FILE *const fmodes = fopen("Modes.stt", "a");
    int i;

    fprintf(fmodes, "%6d:%1d:%1d:%1d ", cpi->common.current_video_frame,
            cm->frame_type, cpi->refresh_golden_frame,
            cpi->refresh_alt_ref_frame);

    for (i = 0; i < MAX_MODES; ++i)
      fprintf(fmodes, "%5d ", cpi->mode_chosen_counts[i]);

    fprintf(fmodes, "\n");

    fclose(fmodes);
  }
}
#endif

static void set_mv_search_params(VP10_COMP *cpi) {
  const VP10_COMMON *const cm = &cpi->common;
  const unsigned int max_mv_def = VPXMIN(cm->width, cm->height);

  // Default based on max resolution.
  cpi->mv_step_param = vp10_init_search_range(max_mv_def);

  if (cpi->sf.mv.auto_mv_step_size) {
    if (frame_is_intra_only(cm)) {
      // Initialize max_mv_magnitude for use in the first INTER frame
      // after a key/intra-only frame.
      cpi->max_mv_magnitude = max_mv_def;
    } else {
      if (cm->show_frame) {
        // Allow mv_steps to correspond to twice the max mv magnitude found
        // in the previous frame, capped by the default max_mv_magnitude based
        // on resolution.
        cpi->mv_step_param = vp10_init_search_range(
            VPXMIN(max_mv_def, 2 * cpi->max_mv_magnitude));
      }
      cpi->max_mv_magnitude = 0;
    }
  }
}

static void set_size_independent_vars(VP10_COMP *cpi) {
  vp10_set_speed_features_framesize_independent(cpi);
  vp10_set_rd_speed_thresholds(cpi);
  vp10_set_rd_speed_thresholds_sub8x8(cpi);
  cpi->common.interp_filter = cpi->sf.default_interp_filter;
}

static void set_size_dependent_vars(VP10_COMP *cpi, int *q,
                                    int *bottom_index, int *top_index) {
  VP10_COMMON *const cm = &cpi->common;
  const VP10EncoderConfig *const oxcf = &cpi->oxcf;

  // Setup variables that depend on the dimensions of the frame.
  vp10_set_speed_features_framesize_dependent(cpi);

  // Decide q and q bounds.
  *q = vp10_rc_pick_q_and_bounds(cpi, bottom_index, top_index);

  if (!frame_is_intra_only(cm)) {
    vp10_set_high_precision_mv(cpi, (*q) < HIGH_PRECISION_MV_QTHRESH);
  }

  // Configure experimental use of segmentation for enhanced coding of
  // static regions if indicated.
  // Only allowed in the second pass of a two pass encode, as it requires
  // lagged coding, and if the relevant speed feature flag is set.
  if (oxcf->pass == 2 && cpi->sf.static_segmentation)
    configure_static_seg_features(cpi);

#if CONFIG_VP9_POSTPROC
  if (oxcf->noise_sensitivity > 0) {
    int l = 0;
    switch (oxcf->noise_sensitivity) {
      case 1:
        l = 20;
        break;
      case 2:
        l = 40;
        break;
      case 3:
        l = 60;
        break;
      case 4:
      case 5:
        l = 100;
        break;
      case 6:
        l = 150;
        break;
    }
    vp10_denoise(cpi->Source, cpi->Source, l);
  }
#endif  // CONFIG_VP9_POSTPROC
}

static void init_motion_estimation(VP10_COMP *cpi) {
  int y_stride = cpi->scaled_source.y_stride;

  if (cpi->sf.mv.search_method == NSTEP) {
    vp10_init3smotion_compensation(&cpi->ss_cfg, y_stride);
  } else if (cpi->sf.mv.search_method == DIAMOND) {
    vp10_init_dsmotion_compensation(&cpi->ss_cfg, y_stride);
  }
}

static void set_frame_size(VP10_COMP *cpi) {
  int ref_frame;
  VP10_COMMON *const cm = &cpi->common;
  VP10EncoderConfig *const oxcf = &cpi->oxcf;
  MACROBLOCKD *const xd = &cpi->td.mb.e_mbd;

  if (oxcf->pass == 2 &&
      oxcf->rc_mode == VPX_VBR &&
      ((oxcf->resize_mode == RESIZE_FIXED && cm->current_video_frame == 0) ||
        (oxcf->resize_mode == RESIZE_DYNAMIC && cpi->resize_pending))) {
    vp10_calculate_coded_size(
        cpi, &oxcf->scaled_frame_width, &oxcf->scaled_frame_height);

    // There has been a change in frame size.
    vp10_set_size_literal(cpi, oxcf->scaled_frame_width,
                         oxcf->scaled_frame_height);
  }

  if (oxcf->pass == 0 &&
      oxcf->rc_mode == VPX_CBR &&
      oxcf->resize_mode == RESIZE_DYNAMIC) {
      if (cpi->resize_pending == 1) {
        oxcf->scaled_frame_width =
            (cm->width * cpi->resize_scale_num) / cpi->resize_scale_den;
        oxcf->scaled_frame_height =
            (cm->height * cpi->resize_scale_num) /cpi->resize_scale_den;
      } else if (cpi->resize_pending == -1) {
        // Go back up to original size.
        oxcf->scaled_frame_width = oxcf->width;
        oxcf->scaled_frame_height = oxcf->height;
      }
      if (cpi->resize_pending != 0) {
        // There has been a change in frame size.
        vp10_set_size_literal(cpi,
                             oxcf->scaled_frame_width,
                             oxcf->scaled_frame_height);

        // TODO(agrange) Scale cpi->max_mv_magnitude if frame-size has changed.
        set_mv_search_params(cpi);
      }
  }

  if (oxcf->pass == 2) {
    vp10_set_target_rate(cpi);
  }

  alloc_frame_mvs(cm, cm->new_fb_idx);

  // Reset the frame pointers to the current frame size.
  vpx_realloc_frame_buffer(get_frame_new_buffer(cm),
                           cm->width, cm->height,
                           cm->subsampling_x, cm->subsampling_y,
#if CONFIG_VP9_HIGHBITDEPTH
                           cm->use_highbitdepth,
#endif
                           VP9_ENC_BORDER_IN_PIXELS, cm->byte_alignment,
                           NULL, NULL, NULL);

  alloc_util_frame_buffers(cpi);
  init_motion_estimation(cpi);

  for (ref_frame = LAST_FRAME; ref_frame <= ALTREF_FRAME; ++ref_frame) {
    RefBuffer *const ref_buf = &cm->frame_refs[ref_frame - 1];
    const int buf_idx = get_ref_frame_buf_idx(cpi, ref_frame);

    ref_buf->idx = buf_idx;

    if (buf_idx != INVALID_IDX) {
      YV12_BUFFER_CONFIG *const buf = &cm->buffer_pool->frame_bufs[buf_idx].buf;
      ref_buf->buf = buf;
#if CONFIG_VP9_HIGHBITDEPTH
      vp10_setup_scale_factors_for_frame(&ref_buf->sf,
                                        buf->y_crop_width, buf->y_crop_height,
                                        cm->width, cm->height,
                                        (buf->flags & YV12_FLAG_HIGHBITDEPTH) ?
                                            1 : 0);
#else
      vp10_setup_scale_factors_for_frame(&ref_buf->sf,
                                        buf->y_crop_width, buf->y_crop_height,
                                        cm->width, cm->height);
#endif  // CONFIG_VP9_HIGHBITDEPTH
      if (vp10_is_scaled(&ref_buf->sf))
        vpx_extend_frame_borders(buf);
    } else {
      ref_buf->buf = NULL;
    }
  }

  set_ref_ptrs(cm, xd, LAST_FRAME, LAST_FRAME);
}

static void encode_without_recode_loop(VP10_COMP *cpi) {
  VP10_COMMON *const cm = &cpi->common;
  int q = 0, bottom_index = 0, top_index = 0;  // Dummy variables.

  vpx_clear_system_state();

  set_frame_size(cpi);

  // For 1 pass CBR under dynamic resize mode: use faster scaling for source.
  // Only for 2x2 scaling for now.
  if (cpi->oxcf.pass == 0 &&
      cpi->oxcf.rc_mode == VPX_CBR &&
      cpi->oxcf.resize_mode == RESIZE_DYNAMIC &&
      cpi->un_scaled_source->y_width == (cm->width << 1) &&
      cpi->un_scaled_source->y_height == (cm->height << 1)) {
    cpi->Source = vp10_scale_if_required_fast(cm,
                                             cpi->un_scaled_source,
                                             &cpi->scaled_source);
    if (cpi->unscaled_last_source != NULL)
       cpi->Last_Source = vp10_scale_if_required_fast(cm,
                                                     cpi->unscaled_last_source,
                                                     &cpi->scaled_last_source);
  } else {
    cpi->Source = vp10_scale_if_required(cm, cpi->un_scaled_source,
                                        &cpi->scaled_source);
    if (cpi->unscaled_last_source != NULL)
      cpi->Last_Source = vp10_scale_if_required(cm, cpi->unscaled_last_source,
                                               &cpi->scaled_last_source);
  }

  if (frame_is_intra_only(cm) == 0) {
    vp10_scale_references(cpi);
  }

  set_size_independent_vars(cpi);
  set_size_dependent_vars(cpi, &q, &bottom_index, &top_index);

  vp10_set_quantizer(cm, q);
  vp10_set_variance_partition_thresholds(cpi, q);

  setup_frame(cpi);

  suppress_active_map(cpi);
  // Variance adaptive and in frame q adjustment experiments are mutually
  // exclusive.
  if (cpi->oxcf.aq_mode == VARIANCE_AQ) {
    vp10_vaq_frame_setup(cpi);
  } else if (cpi->oxcf.aq_mode == COMPLEXITY_AQ) {
    vp10_setup_in_frame_q_adj(cpi);
  } else if (cpi->oxcf.aq_mode == CYCLIC_REFRESH_AQ) {
    vp10_cyclic_refresh_setup(cpi);
  }
  apply_active_map(cpi);

  // transform / motion compensation build reconstruction frame
  vp10_encode_frame(cpi);

  // Update some stats from cyclic refresh, and check if we should not update
  // golden reference, for 1 pass CBR.
  if (cpi->oxcf.aq_mode == CYCLIC_REFRESH_AQ &&
      cm->frame_type != KEY_FRAME &&
      (cpi->oxcf.pass == 0 && cpi->oxcf.rc_mode == VPX_CBR))
    vp10_cyclic_refresh_check_golden_update(cpi);

  // Update the skip mb flag probabilities based on the distribution
  // seen in the last encoder iteration.
  // update_base_skip_probs(cpi);
  vpx_clear_system_state();
}

static void encode_with_recode_loop(VP10_COMP *cpi,
                                    size_t *size,
                                    uint8_t *dest) {
  VP10_COMMON *const cm = &cpi->common;
  RATE_CONTROL *const rc = &cpi->rc;
  int bottom_index, top_index;
  int loop_count = 0;
  int loop_at_this_size = 0;
  int loop = 0;
  int overshoot_seen = 0;
  int undershoot_seen = 0;
  int frame_over_shoot_limit;
  int frame_under_shoot_limit;
  int q = 0, q_low = 0, q_high = 0;

  set_size_independent_vars(cpi);

  do {
    vpx_clear_system_state();

    set_frame_size(cpi);

    if (loop_count == 0 || cpi->resize_pending != 0) {
      set_size_dependent_vars(cpi, &q, &bottom_index, &top_index);

      // TODO(agrange) Scale cpi->max_mv_magnitude if frame-size has changed.
      set_mv_search_params(cpi);

      // Reset the loop state for new frame size.
      overshoot_seen = 0;
      undershoot_seen = 0;

      // Reconfiguration for change in frame size has concluded.
      cpi->resize_pending = 0;

      q_low = bottom_index;
      q_high = top_index;

      loop_at_this_size = 0;
    }

    // Decide frame size bounds first time through.
    if (loop_count == 0) {
      vp10_rc_compute_frame_size_bounds(cpi, rc->this_frame_target,
                                       &frame_under_shoot_limit,
                                       &frame_over_shoot_limit);
    }

    cpi->Source = vp10_scale_if_required(cm, cpi->un_scaled_source,
                                      &cpi->scaled_source);

    if (cpi->unscaled_last_source != NULL)
      cpi->Last_Source = vp10_scale_if_required(cm, cpi->unscaled_last_source,
                                               &cpi->scaled_last_source);

    if (frame_is_intra_only(cm) == 0) {
      if (loop_count > 0) {
        release_scaled_references(cpi);
      }
      vp10_scale_references(cpi);
    }

    vp10_set_quantizer(cm, q);

    if (loop_count == 0)
      setup_frame(cpi);

    // Variance adaptive and in frame q adjustment experiments are mutually
    // exclusive.
    if (cpi->oxcf.aq_mode == VARIANCE_AQ) {
      vp10_vaq_frame_setup(cpi);
    } else if (cpi->oxcf.aq_mode == COMPLEXITY_AQ) {
      vp10_setup_in_frame_q_adj(cpi);
    }

    // transform / motion compensation build reconstruction frame
    vp10_encode_frame(cpi);

    // Update the skip mb flag probabilities based on the distribution
    // seen in the last encoder iteration.
    // update_base_skip_probs(cpi);

    vpx_clear_system_state();

    // Dummy pack of the bitstream using up to date stats to get an
    // accurate estimate of output frame size to determine if we need
    // to recode.
    if (cpi->sf.recode_loop >= ALLOW_RECODE_KFARFGF) {
      save_coding_context(cpi);
      vp10_pack_bitstream(cpi, dest, size);

      rc->projected_frame_size = (int)(*size) << 3;
      restore_coding_context(cpi);

      if (frame_over_shoot_limit == 0)
        frame_over_shoot_limit = 1;
    }

    if (cpi->oxcf.rc_mode == VPX_Q) {
      loop = 0;
    } else {
      if ((cm->frame_type == KEY_FRAME) &&
           rc->this_key_frame_forced &&
           (rc->projected_frame_size < rc->max_frame_bandwidth)) {
        int last_q = q;
        int64_t kf_err;

        int64_t high_err_target = cpi->ambient_err;
        int64_t low_err_target = cpi->ambient_err >> 1;

#if CONFIG_VP9_HIGHBITDEPTH
        if (cm->use_highbitdepth) {
          kf_err = vp10_highbd_get_y_sse(cpi->Source, get_frame_new_buffer(cm));
        } else {
          kf_err = vp10_get_y_sse(cpi->Source, get_frame_new_buffer(cm));
        }
#else
        kf_err = vp10_get_y_sse(cpi->Source, get_frame_new_buffer(cm));
#endif  // CONFIG_VP9_HIGHBITDEPTH

        // Prevent possible divide by zero error below for perfect KF
        kf_err += !kf_err;

        // The key frame is not good enough or we can afford
        // to make it better without undue risk of popping.
        if ((kf_err > high_err_target &&
             rc->projected_frame_size <= frame_over_shoot_limit) ||
            (kf_err > low_err_target &&
             rc->projected_frame_size <= frame_under_shoot_limit)) {
          // Lower q_high
          q_high = q > q_low ? q - 1 : q_low;

          // Adjust Q
          q = (int)((q * high_err_target) / kf_err);
          q = VPXMIN(q, (q_high + q_low) >> 1);
        } else if (kf_err < low_err_target &&
                   rc->projected_frame_size >= frame_under_shoot_limit) {
          // The key frame is much better than the previous frame
          // Raise q_low
          q_low = q < q_high ? q + 1 : q_high;

          // Adjust Q
          q = (int)((q * low_err_target) / kf_err);
          q = VPXMIN(q, (q_high + q_low + 1) >> 1);
        }

        // Clamp Q to upper and lower limits:
        q = clamp(q, q_low, q_high);

        loop = q != last_q;
      } else if (recode_loop_test(
          cpi, frame_over_shoot_limit, frame_under_shoot_limit,
          q, VPXMAX(q_high, top_index), bottom_index)) {
        // Is the projected frame size out of range and are we allowed
        // to attempt to recode.
        int last_q = q;
        int retries = 0;

        if (cpi->resize_pending == 1) {
          // Change in frame size so go back around the recode loop.
          cpi->rc.frame_size_selector =
              SCALE_STEP1 - cpi->rc.frame_size_selector;
          cpi->rc.next_frame_size_selector = cpi->rc.frame_size_selector;

#if CONFIG_INTERNAL_STATS
          ++cpi->tot_recode_hits;
#endif
          ++loop_count;
          loop = 1;
          continue;
        }

        // Frame size out of permitted range:
        // Update correction factor & compute new Q to try...

        // Frame is too large
        if (rc->projected_frame_size > rc->this_frame_target) {
          // Special case if the projected size is > the max allowed.
          if (rc->projected_frame_size >= rc->max_frame_bandwidth)
            q_high = rc->worst_quality;

          // Raise Qlow as to at least the current value
          q_low = q < q_high ? q + 1 : q_high;

          if (undershoot_seen || loop_at_this_size > 1) {
            // Update rate_correction_factor unless
            vp10_rc_update_rate_correction_factors(cpi);

            q = (q_high + q_low + 1) / 2;
          } else {
            // Update rate_correction_factor unless
            vp10_rc_update_rate_correction_factors(cpi);

            q = vp10_rc_regulate_q(cpi, rc->this_frame_target,
                                   bottom_index, VPXMAX(q_high, top_index));

            while (q < q_low && retries < 10) {
              vp10_rc_update_rate_correction_factors(cpi);
              q = vp10_rc_regulate_q(cpi, rc->this_frame_target,
                                     bottom_index, VPXMAX(q_high, top_index));
              retries++;
            }
          }

          overshoot_seen = 1;
        } else {
          // Frame is too small
          q_high = q > q_low ? q - 1 : q_low;

          if (overshoot_seen || loop_at_this_size > 1) {
            vp10_rc_update_rate_correction_factors(cpi);
            q = (q_high + q_low) / 2;
          } else {
            vp10_rc_update_rate_correction_factors(cpi);
            q = vp10_rc_regulate_q(cpi, rc->this_frame_target,
                                   bottom_index, top_index);
            // Special case reset for qlow for constrained quality.
            // This should only trigger where there is very substantial
            // undershoot on a frame and the auto cq level is above
            // the user passsed in value.
            if (cpi->oxcf.rc_mode == VPX_CQ &&
                q < q_low) {
              q_low = q;
            }

            while (q > q_high && retries < 10) {
              vp10_rc_update_rate_correction_factors(cpi);
              q = vp10_rc_regulate_q(cpi, rc->this_frame_target,
                                     bottom_index, top_index);
              retries++;
            }
          }

          undershoot_seen = 1;
        }

        // Clamp Q to upper and lower limits:
        q = clamp(q, q_low, q_high);

        loop = (q != last_q);
      } else {
        loop = 0;
      }
    }

    // Special case for overlay frame.
    if (rc->is_src_frame_alt_ref &&
        rc->projected_frame_size < rc->max_frame_bandwidth)
      loop = 0;

    if (loop) {
      ++loop_count;
      ++loop_at_this_size;

#if CONFIG_INTERNAL_STATS
      ++cpi->tot_recode_hits;
#endif
    }
  } while (loop);
}

static int get_ref_frame_flags(const VP10_COMP *cpi) {
  const int *const map = cpi->common.ref_frame_map;
  const int gold_is_last = map[cpi->gld_fb_idx] == map[cpi->lst_fb_idx];
  const int alt_is_last = map[cpi->alt_fb_idx] == map[cpi->lst_fb_idx];
  const int gold_is_alt = map[cpi->gld_fb_idx] == map[cpi->alt_fb_idx];
  int flags = VP9_ALT_FLAG | VP9_GOLD_FLAG | VP9_LAST_FLAG;

  if (gold_is_last)
    flags &= ~VP9_GOLD_FLAG;

  if (cpi->rc.frames_till_gf_update_due == INT_MAX)
    flags &= ~VP9_GOLD_FLAG;

  if (alt_is_last)
    flags &= ~VP9_ALT_FLAG;

  if (gold_is_alt)
    flags &= ~VP9_ALT_FLAG;

  return flags;
}

static void set_ext_overrides(VP10_COMP *cpi) {
  // Overrides the defaults with the externally supplied values with
  // vp10_update_reference() and vp10_update_entropy() calls
  // Note: The overrides are valid only for the next frame passed
  // to encode_frame_to_data_rate() function
  if (cpi->ext_refresh_frame_context_pending) {
    cpi->common.refresh_frame_context = cpi->ext_refresh_frame_context;
    cpi->ext_refresh_frame_context_pending = 0;
  }
  if (cpi->ext_refresh_frame_flags_pending) {
    cpi->refresh_last_frame = cpi->ext_refresh_last_frame;
    cpi->refresh_golden_frame = cpi->ext_refresh_golden_frame;
    cpi->refresh_alt_ref_frame = cpi->ext_refresh_alt_ref_frame;
    cpi->ext_refresh_frame_flags_pending = 0;
  }
}

YV12_BUFFER_CONFIG *vp10_scale_if_required_fast(VP10_COMMON *cm,
                                               YV12_BUFFER_CONFIG *unscaled,
                                               YV12_BUFFER_CONFIG *scaled) {
  if (cm->mi_cols * MI_SIZE != unscaled->y_width ||
      cm->mi_rows * MI_SIZE != unscaled->y_height) {
    // For 2x2 scaling down.
    vpx_scale_frame(unscaled, scaled, unscaled->y_buffer, 9, 2, 1,
                    2, 1, 0);
    vpx_extend_frame_borders(scaled);
    return scaled;
  } else {
    return unscaled;
  }
}

YV12_BUFFER_CONFIG *vp10_scale_if_required(VP10_COMMON *cm,
                                          YV12_BUFFER_CONFIG *unscaled,
                                          YV12_BUFFER_CONFIG *scaled) {
  if (cm->mi_cols * MI_SIZE != unscaled->y_width ||
      cm->mi_rows * MI_SIZE != unscaled->y_height) {
#if CONFIG_VP9_HIGHBITDEPTH
    scale_and_extend_frame_nonnormative(unscaled, scaled, (int)cm->bit_depth);
#else
    scale_and_extend_frame_nonnormative(unscaled, scaled);
#endif  // CONFIG_VP9_HIGHBITDEPTH
    return scaled;
  } else {
    return unscaled;
  }
}

static void set_arf_sign_bias(VP10_COMP *cpi) {
  VP10_COMMON *const cm = &cpi->common;
  int arf_sign_bias;

  if ((cpi->oxcf.pass == 2) && cpi->multi_arf_allowed) {
    const GF_GROUP *const gf_group = &cpi->twopass.gf_group;
    arf_sign_bias = cpi->rc.source_alt_ref_active &&
                    (!cpi->refresh_alt_ref_frame ||
                     (gf_group->rf_level[gf_group->index] == GF_ARF_LOW));
  } else {
    arf_sign_bias =
      (cpi->rc.source_alt_ref_active && !cpi->refresh_alt_ref_frame);
  }
  cm->ref_frame_sign_bias[ALTREF_FRAME] = arf_sign_bias;
}

static int setup_interp_filter_search_mask(VP10_COMP *cpi) {
  INTERP_FILTER ifilter;
  int ref_total[MAX_REF_FRAMES] = {0};
  MV_REFERENCE_FRAME ref;
  int mask = 0;
  if (cpi->common.last_frame_type == KEY_FRAME ||
      cpi->refresh_alt_ref_frame)
    return mask;
  for (ref = LAST_FRAME; ref <= ALTREF_FRAME; ++ref)
    for (ifilter = EIGHTTAP; ifilter <= EIGHTTAP_SHARP; ++ifilter)
      ref_total[ref] += cpi->interp_filter_selected[ref][ifilter];

  for (ifilter = EIGHTTAP; ifilter <= EIGHTTAP_SHARP; ++ifilter) {
    if ((ref_total[LAST_FRAME] &&
        cpi->interp_filter_selected[LAST_FRAME][ifilter] == 0) &&
        (ref_total[GOLDEN_FRAME] == 0 ||
         cpi->interp_filter_selected[GOLDEN_FRAME][ifilter] * 50
           < ref_total[GOLDEN_FRAME]) &&
        (ref_total[ALTREF_FRAME] == 0 ||
         cpi->interp_filter_selected[ALTREF_FRAME][ifilter] * 50
           < ref_total[ALTREF_FRAME]))
      mask |= 1 << ifilter;
  }
  return mask;
}

static void encode_frame_to_data_rate(VP10_COMP *cpi,
                                      size_t *size,
                                      uint8_t *dest,
                                      unsigned int *frame_flags) {
  VP10_COMMON *const cm = &cpi->common;
  const VP10EncoderConfig *const oxcf = &cpi->oxcf;
  struct segmentation *const seg = &cm->seg;
  TX_SIZE t;

  set_ext_overrides(cpi);
  vpx_clear_system_state();

  // Set the arf sign bias for this frame.
  set_arf_sign_bias(cpi);

  // Set default state for segment based loop filter update flags.
  cm->lf.mode_ref_delta_update = 0;

  if (cpi->oxcf.pass == 2 &&
      cpi->sf.adaptive_interp_filter_search)
    cpi->sf.interp_filter_search_mask =
        setup_interp_filter_search_mask(cpi);

  // Set various flags etc to special state if it is a key frame.
  if (frame_is_intra_only(cm)) {
    // Reset the loop filter deltas and segmentation map.
    vp10_reset_segment_features(cm);

    // If segmentation is enabled force a map update for key frames.
    if (seg->enabled) {
      seg->update_map = 1;
      seg->update_data = 1;
    }

    // The alternate reference frame cannot be active for a key frame.
    cpi->rc.source_alt_ref_active = 0;

    cm->error_resilient_mode = oxcf->error_resilient_mode;

    // By default, encoder assumes decoder can use prev_mi.
    if (cm->error_resilient_mode) {
      cm->reset_frame_context = RESET_FRAME_CONTEXT_NONE;
      cm->refresh_frame_context = REFRESH_FRAME_CONTEXT_OFF;
    } else if (cm->intra_only) {
      // Only reset the current context.
      cm->reset_frame_context = RESET_FRAME_CONTEXT_CURRENT;
    }
  }

  // For 1 pass CBR, check if we are dropping this frame.
  // Never drop on key frame.
  if (oxcf->pass == 0 &&
      oxcf->rc_mode == VPX_CBR &&
      cm->frame_type != KEY_FRAME) {
    if (vp10_rc_drop_frame(cpi)) {
      vp10_rc_postencode_update_drop_frame(cpi);
      ++cm->current_video_frame;
      return;
    }
  }

  vpx_clear_system_state();

#if CONFIG_INTERNAL_STATS
  memset(cpi->mode_chosen_counts, 0,
         MAX_MODES * sizeof(*cpi->mode_chosen_counts));
#endif

  if (cpi->sf.recode_loop == DISALLOW_RECODE) {
    encode_without_recode_loop(cpi);
  } else {
    encode_with_recode_loop(cpi, size, dest);
  }

#if CONFIG_VP9_TEMPORAL_DENOISING
#ifdef OUTPUT_YUV_DENOISED
  if (oxcf->noise_sensitivity > 0) {
    vp10_write_yuv_frame_420(&cpi->denoiser.running_avg_y[INTRA_FRAME],
                            yuv_denoised_file);
  }
#endif
#endif
#ifdef OUTPUT_YUV_SKINMAP
  if (cpi->common.current_video_frame > 1) {
    vp10_compute_skin_map(cpi, yuv_skinmap_file);
  }
#endif

  // Special case code to reduce pulsing when key frames are forced at a
  // fixed interval. Note the reconstruction error if it is the frame before
  // the force key frame
  if (cpi->rc.next_key_frame_forced && cpi->rc.frames_to_key == 1) {
#if CONFIG_VP9_HIGHBITDEPTH
    if (cm->use_highbitdepth) {
      cpi->ambient_err = vp10_highbd_get_y_sse(cpi->Source,
                                              get_frame_new_buffer(cm));
    } else {
      cpi->ambient_err = vp10_get_y_sse(cpi->Source, get_frame_new_buffer(cm));
    }
#else
    cpi->ambient_err = vp10_get_y_sse(cpi->Source, get_frame_new_buffer(cm));
#endif  // CONFIG_VP9_HIGHBITDEPTH
  }

  // If the encoder forced a KEY_FRAME decision
  if (cm->frame_type == KEY_FRAME)
    cpi->refresh_last_frame = 1;

  cm->frame_to_show = get_frame_new_buffer(cm);
  cm->frame_to_show->color_space = cm->color_space;
  cm->frame_to_show->color_range = cm->color_range;
  cm->frame_to_show->render_width  = cm->render_width;
  cm->frame_to_show->render_height = cm->render_height;

  // Pick the loop filter level for the frame.
  loopfilter_frame(cpi, cm);

  // build the bitstream
  vp10_pack_bitstream(cpi, dest, size);

  if (cm->seg.update_map)
    update_reference_segmentation_map(cpi);

  if (frame_is_intra_only(cm) == 0) {
    release_scaled_references(cpi);
  }
  vp10_update_reference_frames(cpi);

  for (t = TX_4X4; t <= TX_32X32; t++)
    full_to_model_counts(cpi->td.counts->coef[t],
                         cpi->td.rd_counts.coef_counts[t]);

  if (cm->refresh_frame_context == REFRESH_FRAME_CONTEXT_BACKWARD) {
    vp10_adapt_coef_probs(cm);
#if CONFIG_MISC_FIXES
    vp10_adapt_intra_frame_probs(cm);
#else
    if (!frame_is_intra_only(cm))
      vp10_adapt_intra_frame_probs(cm);
#endif
  }

  if (!frame_is_intra_only(cm)) {
    if (cm->refresh_frame_context == REFRESH_FRAME_CONTEXT_BACKWARD) {
      vp10_adapt_inter_frame_probs(cm);
      vp10_adapt_mv_probs(cm, cm->allow_high_precision_mv);
    }
  }

  if (cpi->refresh_golden_frame == 1)
    cpi->frame_flags |= FRAMEFLAGS_GOLDEN;
  else
    cpi->frame_flags &= ~FRAMEFLAGS_GOLDEN;

  if (cpi->refresh_alt_ref_frame == 1)
    cpi->frame_flags |= FRAMEFLAGS_ALTREF;
  else
    cpi->frame_flags &= ~FRAMEFLAGS_ALTREF;

  cpi->ref_frame_flags = get_ref_frame_flags(cpi);

  cm->last_frame_type = cm->frame_type;

  vp10_rc_postencode_update(cpi, *size);

#if 0
  output_frame_level_debug_stats(cpi);
#endif

  if (cm->frame_type == KEY_FRAME) {
    // Tell the caller that the frame was coded as a key frame
    *frame_flags = cpi->frame_flags | FRAMEFLAGS_KEY;
  } else {
    *frame_flags = cpi->frame_flags & ~FRAMEFLAGS_KEY;
  }

  // Clear the one shot update flags for segmentation map and mode/ref loop
  // filter deltas.
  cm->seg.update_map = 0;
  cm->seg.update_data = 0;
  cm->lf.mode_ref_delta_update = 0;

  // keep track of the last coded dimensions
  cm->last_width = cm->width;
  cm->last_height = cm->height;

  // reset to normal state now that we are done.
  if (!cm->show_existing_frame)
    cm->last_show_frame = cm->show_frame;

  if (cm->show_frame) {
    vp10_swap_mi_and_prev_mi(cm);
    // Don't increment frame counters if this was an altref buffer
    // update not a real frame
    ++cm->current_video_frame;
  }
  cm->prev_frame = cm->cur_frame;
}

static void Pass0Encode(VP10_COMP *cpi, size_t *size, uint8_t *dest,
                        unsigned int *frame_flags) {
  if (cpi->oxcf.rc_mode == VPX_CBR) {
    vp10_rc_get_one_pass_cbr_params(cpi);
  } else {
    vp10_rc_get_one_pass_vbr_params(cpi);
  }
  encode_frame_to_data_rate(cpi, size, dest, frame_flags);
}

static void Pass2Encode(VP10_COMP *cpi, size_t *size,
                        uint8_t *dest, unsigned int *frame_flags) {
  cpi->allow_encode_breakout = ENCODE_BREAKOUT_ENABLED;
  encode_frame_to_data_rate(cpi, size, dest, frame_flags);

  vp10_twopass_postencode_update(cpi);
}

static void init_ref_frame_bufs(VP10_COMMON *cm) {
  int i;
  BufferPool *const pool = cm->buffer_pool;
  cm->new_fb_idx = INVALID_IDX;
  for (i = 0; i < REF_FRAMES; ++i) {
    cm->ref_frame_map[i] = INVALID_IDX;
    pool->frame_bufs[i].ref_count = 0;
  }
}

static void check_initial_width(VP10_COMP *cpi,
#if CONFIG_VP9_HIGHBITDEPTH
                                int use_highbitdepth,
#endif
                                int subsampling_x, int subsampling_y) {
  VP10_COMMON *const cm = &cpi->common;

  if (!cpi->initial_width ||
#if CONFIG_VP9_HIGHBITDEPTH
      cm->use_highbitdepth != use_highbitdepth ||
#endif
      cm->subsampling_x != subsampling_x ||
      cm->subsampling_y != subsampling_y) {
    cm->subsampling_x = subsampling_x;
    cm->subsampling_y = subsampling_y;
#if CONFIG_VP9_HIGHBITDEPTH
    cm->use_highbitdepth = use_highbitdepth;
#endif

    alloc_raw_frame_buffers(cpi);
    init_ref_frame_bufs(cm);
    alloc_util_frame_buffers(cpi);

    init_motion_estimation(cpi);  // TODO(agrange) This can be removed.

    cpi->initial_width = cm->width;
    cpi->initial_height = cm->height;
    cpi->initial_mbs = cm->MBs;
  }
}

#if CONFIG_VP9_TEMPORAL_DENOISING
static void setup_denoiser_buffer(VP10_COMP *cpi) {
  VP10_COMMON *const cm = &cpi->common;
  if (cpi->oxcf.noise_sensitivity > 0 &&
      !cpi->denoiser.frame_buffer_initialized) {
    vp10_denoiser_alloc(&(cpi->denoiser), cm->width, cm->height,
                       cm->subsampling_x, cm->subsampling_y,
#if CONFIG_VP9_HIGHBITDEPTH
                       cm->use_highbitdepth,
#endif
                       VP9_ENC_BORDER_IN_PIXELS);
  }
}
#endif

int vp10_receive_raw_frame(VP10_COMP *cpi, unsigned int frame_flags,
                          YV12_BUFFER_CONFIG *sd, int64_t time_stamp,
                          int64_t end_time) {
  VP10_COMMON *cm = &cpi->common;
  struct vpx_usec_timer timer;
  int res = 0;
  const int subsampling_x = sd->subsampling_x;
  const int subsampling_y = sd->subsampling_y;
#if CONFIG_VP9_HIGHBITDEPTH
  const int use_highbitdepth = sd->flags & YV12_FLAG_HIGHBITDEPTH;
  check_initial_width(cpi, use_highbitdepth, subsampling_x, subsampling_y);
#else
  check_initial_width(cpi, subsampling_x, subsampling_y);
#endif  // CONFIG_VP9_HIGHBITDEPTH

#if CONFIG_VP9_TEMPORAL_DENOISING
  setup_denoiser_buffer(cpi);
#endif
  vpx_usec_timer_start(&timer);

  if (vp10_lookahead_push(cpi->lookahead, sd, time_stamp, end_time,
#if CONFIG_VP9_HIGHBITDEPTH
                         use_highbitdepth,
#endif  // CONFIG_VP9_HIGHBITDEPTH
                         frame_flags))
    res = -1;
  vpx_usec_timer_mark(&timer);
  cpi->time_receive_data += vpx_usec_timer_elapsed(&timer);

  if ((cm->profile == PROFILE_0 || cm->profile == PROFILE_2) &&
      (subsampling_x != 1 || subsampling_y != 1)) {
    vpx_internal_error(&cm->error, VPX_CODEC_INVALID_PARAM,
                       "Non-4:2:0 color format requires profile 1 or 3");
    res = -1;
  }
  if ((cm->profile == PROFILE_1 || cm->profile == PROFILE_3) &&
      (subsampling_x == 1 && subsampling_y == 1)) {
    vpx_internal_error(&cm->error, VPX_CODEC_INVALID_PARAM,
                       "4:2:0 color format requires profile 0 or 2");
    res = -1;
  }

  return res;
}


static int frame_is_reference(const VP10_COMP *cpi) {
  const VP10_COMMON *cm = &cpi->common;

  return cm->frame_type == KEY_FRAME ||
         cpi->refresh_last_frame ||
         cpi->refresh_golden_frame ||
         cpi->refresh_alt_ref_frame ||
         cm->refresh_frame_context != REFRESH_FRAME_CONTEXT_OFF ||
         cm->lf.mode_ref_delta_update ||
         cm->seg.update_map ||
         cm->seg.update_data;
}

static void adjust_frame_rate(VP10_COMP *cpi,
                              const struct lookahead_entry *source) {
  int64_t this_duration;
  int step = 0;

  if (source->ts_start == cpi->first_time_stamp_ever) {
    this_duration = source->ts_end - source->ts_start;
    step = 1;
  } else {
    int64_t last_duration = cpi->last_end_time_stamp_seen
        - cpi->last_time_stamp_seen;

    this_duration = source->ts_end - cpi->last_end_time_stamp_seen;

    // do a step update if the duration changes by 10%
    if (last_duration)
      step = (int)((this_duration - last_duration) * 10 / last_duration);
  }

  if (this_duration) {
    if (step) {
      vp10_new_framerate(cpi, 10000000.0 / this_duration);
    } else {
      // Average this frame's rate into the last second's average
      // frame rate. If we haven't seen 1 second yet, then average
      // over the whole interval seen.
      const double interval = VPXMIN(
          (double)(source->ts_end - cpi->first_time_stamp_ever), 10000000.0);
      double avg_duration = 10000000.0 / cpi->framerate;
      avg_duration *= (interval - avg_duration + this_duration);
      avg_duration /= interval;

      vp10_new_framerate(cpi, 10000000.0 / avg_duration);
    }
  }
  cpi->last_time_stamp_seen = source->ts_start;
  cpi->last_end_time_stamp_seen = source->ts_end;
}

// Returns 0 if this is not an alt ref else the offset of the source frame
// used as the arf midpoint.
static int get_arf_src_index(VP10_COMP *cpi) {
  RATE_CONTROL *const rc = &cpi->rc;
  int arf_src_index = 0;
  if (is_altref_enabled(cpi)) {
    if (cpi->oxcf.pass == 2) {
      const GF_GROUP *const gf_group = &cpi->twopass.gf_group;
      if (gf_group->update_type[gf_group->index] == ARF_UPDATE) {
        arf_src_index = gf_group->arf_src_offset[gf_group->index];
      }
    } else if (rc->source_alt_ref_pending) {
      arf_src_index = rc->frames_till_gf_update_due;
    }
  }
  return arf_src_index;
}

static void check_src_altref(VP10_COMP *cpi,
                             const struct lookahead_entry *source) {
  RATE_CONTROL *const rc = &cpi->rc;

  if (cpi->oxcf.pass == 2) {
    const GF_GROUP *const gf_group = &cpi->twopass.gf_group;
    rc->is_src_frame_alt_ref =
      (gf_group->update_type[gf_group->index] == OVERLAY_UPDATE);
  } else {
    rc->is_src_frame_alt_ref = cpi->alt_ref_source &&
                               (source == cpi->alt_ref_source);
  }

  if (rc->is_src_frame_alt_ref) {
    // Current frame is an ARF overlay frame.
    cpi->alt_ref_source = NULL;

    // Don't refresh the last buffer for an ARF overlay frame. It will
    // become the GF so preserve last as an alternative prediction option.
    cpi->refresh_last_frame = 0;
  }
}

#if CONFIG_INTERNAL_STATS
extern double vp10_get_blockiness(const unsigned char *img1, int img1_pitch,
                                 const unsigned char *img2, int img2_pitch,
                                 int width, int height);

static void adjust_image_stat(double y, double u, double v, double all,
                              ImageStat *s) {
  s->stat[Y] += y;
  s->stat[U] += u;
  s->stat[V] += v;
  s->stat[ALL] += all;
  s->worst = VPXMIN(s->worst, all);
}
#endif  // CONFIG_INTERNAL_STATS

int vp10_get_compressed_data(VP10_COMP *cpi, unsigned int *frame_flags,
                            size_t *size, uint8_t *dest,
                            int64_t *time_stamp, int64_t *time_end, int flush) {
  const VP10EncoderConfig *const oxcf = &cpi->oxcf;
  VP10_COMMON *const cm = &cpi->common;
  BufferPool *const pool = cm->buffer_pool;
  RATE_CONTROL *const rc = &cpi->rc;
  struct vpx_usec_timer  cmptimer;
  YV12_BUFFER_CONFIG *force_src_buffer = NULL;
  struct lookahead_entry *last_source = NULL;
  struct lookahead_entry *source = NULL;
  int arf_src_index;
  int i;

  vpx_usec_timer_start(&cmptimer);

  vp10_set_high_precision_mv(cpi, ALTREF_HIGH_PRECISION_MV);

  // Is multi-arf enabled.
  // Note that at the moment multi_arf is only configured for 2 pass VBR
  if ((oxcf->pass == 2) && (cpi->oxcf.enable_auto_arf > 1))
    cpi->multi_arf_allowed = 1;
  else
    cpi->multi_arf_allowed = 0;

  // Normal defaults
  cm->reset_frame_context = RESET_FRAME_CONTEXT_NONE;
  cm->refresh_frame_context =
      oxcf->error_resilient_mode ? REFRESH_FRAME_CONTEXT_OFF :
          oxcf->frame_parallel_decoding_mode ? REFRESH_FRAME_CONTEXT_FORWARD
                                             : REFRESH_FRAME_CONTEXT_BACKWARD;

  cpi->refresh_last_frame = 1;
  cpi->refresh_golden_frame = 0;
  cpi->refresh_alt_ref_frame = 0;

  // Should we encode an arf frame.
  arf_src_index = get_arf_src_index(cpi);

  if (arf_src_index) {
    assert(arf_src_index <= rc->frames_to_key);

    if ((source = vp10_lookahead_peek(cpi->lookahead, arf_src_index)) != NULL) {
      cpi->alt_ref_source = source;

      if (oxcf->arnr_max_frames > 0) {
        // Produce the filtered ARF frame.
        vp10_temporal_filter(cpi, arf_src_index);
        vpx_extend_frame_borders(&cpi->alt_ref_buffer);
        force_src_buffer = &cpi->alt_ref_buffer;
      }

      cm->show_frame = 0;
      cm->intra_only = 0;
      cpi->refresh_alt_ref_frame = 1;
      cpi->refresh_golden_frame = 0;
      cpi->refresh_last_frame = 0;
      rc->is_src_frame_alt_ref = 0;
      rc->source_alt_ref_pending = 0;
    } else {
      rc->source_alt_ref_pending = 0;
    }
  }

  if (!source) {
    // Get last frame source.
    if (cm->current_video_frame > 0) {
      if ((last_source = vp10_lookahead_peek(cpi->lookahead, -1)) == NULL)
        return -1;
    }

    // Read in the source frame.
    source = vp10_lookahead_pop(cpi->lookahead, flush);

    if (source != NULL) {
      cm->show_frame = 1;
      cm->intra_only = 0;

      // Check to see if the frame should be encoded as an arf overlay.
      check_src_altref(cpi, source);
    }
  }

  if (source) {
    cpi->un_scaled_source = cpi->Source = force_src_buffer ? force_src_buffer
                                                           : &source->img;

    cpi->unscaled_last_source = last_source != NULL ? &last_source->img : NULL;

    *time_stamp = source->ts_start;
    *time_end = source->ts_end;
    *frame_flags = (source->flags & VPX_EFLAG_FORCE_KF) ? FRAMEFLAGS_KEY : 0;

  } else {
    *size = 0;
    if (flush && oxcf->pass == 1 && !cpi->twopass.first_pass_done) {
      vp10_end_first_pass(cpi);    /* get last stats packet */
      cpi->twopass.first_pass_done = 1;
    }
    return -1;
  }

  if (source->ts_start < cpi->first_time_stamp_ever) {
    cpi->first_time_stamp_ever = source->ts_start;
    cpi->last_end_time_stamp_seen = source->ts_start;
  }

  // Clear down mmx registers
  vpx_clear_system_state();

  // adjust frame rates based on timestamps given
  if (cm->show_frame) {
    adjust_frame_rate(cpi, source);
  }

  // Find a free buffer for the new frame, releasing the reference previously
  // held.
  if (cm->new_fb_idx != INVALID_IDX) {
    --pool->frame_bufs[cm->new_fb_idx].ref_count;
  }
  cm->new_fb_idx = get_free_fb(cm);

  if (cm->new_fb_idx == INVALID_IDX)
    return -1;

  cm->cur_frame = &pool->frame_bufs[cm->new_fb_idx];

  if (cpi->multi_arf_allowed) {
    if (cm->frame_type == KEY_FRAME) {
      init_buffer_indices(cpi);
    } else if (oxcf->pass == 2) {
      const GF_GROUP *const gf_group = &cpi->twopass.gf_group;
      cpi->alt_fb_idx = gf_group->arf_ref_idx[gf_group->index];
    }
  }

  // Start with a 0 size frame.
  *size = 0;

  cpi->frame_flags = *frame_flags;

  if (oxcf->pass == 2) {
    vp10_rc_get_second_pass_params(cpi);
  } else if (oxcf->pass == 1) {
    set_frame_size(cpi);
  }

  if (cpi->oxcf.pass != 0 || frame_is_intra_only(cm) == 1) {
    for (i = 0; i < MAX_REF_FRAMES; ++i)
      cpi->scaled_ref_idx[i] = INVALID_IDX;
  }

  if (oxcf->pass == 1) {
<<<<<<< HEAD
    cpi->td.mb.e_mbd.lossless = is_lossless_requested(oxcf);
=======
    cpi->td.mb.e_mbd.lossless[0] = is_lossless_requested(oxcf);
>>>>>>> 56cfbeef
    vp10_first_pass(cpi, source);
  } else if (oxcf->pass == 2) {
    Pass2Encode(cpi, size, dest, frame_flags);
  } else {
    // One pass encode
    Pass0Encode(cpi, size, dest, frame_flags);
  }

  if (cm->refresh_frame_context != REFRESH_FRAME_CONTEXT_OFF)
    cm->frame_contexts[cm->frame_context_idx] = *cm->fc;

  // No frame encoded, or frame was dropped, release scaled references.
  if ((*size == 0) && (frame_is_intra_only(cm) == 0)) {
    release_scaled_references(cpi);
  }

  if (*size > 0) {
    cpi->droppable = !frame_is_reference(cpi);
  }

  vpx_usec_timer_mark(&cmptimer);
  cpi->time_compress_data += vpx_usec_timer_elapsed(&cmptimer);

  if (cpi->b_calculate_psnr && oxcf->pass != 1 && cm->show_frame)
    generate_psnr_packet(cpi);

#if CONFIG_INTERNAL_STATS

  if (oxcf->pass != 1) {
    double samples = 0.0;
    cpi->bytes += (int)(*size);

    if (cm->show_frame) {
      cpi->count++;

      if (cpi->b_calculate_psnr) {
        YV12_BUFFER_CONFIG *orig = cpi->Source;
        YV12_BUFFER_CONFIG *recon = cpi->common.frame_to_show;
        YV12_BUFFER_CONFIG *pp = &cm->post_proc_buffer;
        PSNR_STATS psnr;
#if CONFIG_VP9_HIGHBITDEPTH
        calc_highbd_psnr(orig, recon, &psnr, cpi->td.mb.e_mbd.bd,
                         cpi->oxcf.input_bit_depth);
#else
        calc_psnr(orig, recon, &psnr);
#endif  // CONFIG_VP9_HIGHBITDEPTH

        adjust_image_stat(psnr.psnr[1], psnr.psnr[2], psnr.psnr[3],
                          psnr.psnr[0], &cpi->psnr);
        cpi->total_sq_error += psnr.sse[0];
        cpi->total_samples += psnr.samples[0];
        samples = psnr.samples[0];

        {
          PSNR_STATS psnr2;
          double frame_ssim2 = 0, weight = 0;
#if CONFIG_VP9_POSTPROC
          if (vpx_alloc_frame_buffer(&cm->post_proc_buffer,
                                     recon->y_crop_width, recon->y_crop_height,
                                     cm->subsampling_x, cm->subsampling_y,
#if CONFIG_VP9_HIGHBITDEPTH
                                     cm->use_highbitdepth,
#endif
                                     VP9_ENC_BORDER_IN_PIXELS,
                                     cm->byte_alignment) < 0) {
            vpx_internal_error(&cm->error, VPX_CODEC_MEM_ERROR,
                               "Failed to allocate post processing buffer");
          }

          vp10_deblock(cm->frame_to_show, &cm->post_proc_buffer,
                      cm->lf.filter_level * 10 / 6);
#endif
          vpx_clear_system_state();

#if CONFIG_VP9_HIGHBITDEPTH
          calc_highbd_psnr(orig, pp, &psnr2, cpi->td.mb.e_mbd.bd,
                           cpi->oxcf.input_bit_depth);
#else
          calc_psnr(orig, pp, &psnr2);
#endif  // CONFIG_VP9_HIGHBITDEPTH

          cpi->totalp_sq_error += psnr2.sse[0];
          cpi->totalp_samples += psnr2.samples[0];
          adjust_image_stat(psnr2.psnr[1], psnr2.psnr[2], psnr2.psnr[3],
                            psnr2.psnr[0], &cpi->psnrp);

#if CONFIG_VP9_HIGHBITDEPTH
          if (cm->use_highbitdepth) {
            frame_ssim2 = vpx_highbd_calc_ssim(orig, recon, &weight,
                                               (int)cm->bit_depth);
          } else {
            frame_ssim2 = vpx_calc_ssim(orig, recon, &weight);
          }
#else
          frame_ssim2 = vpx_calc_ssim(orig, recon, &weight);
#endif  // CONFIG_VP9_HIGHBITDEPTH

          cpi->worst_ssim= VPXMIN(cpi->worst_ssim, frame_ssim2);
          cpi->summed_quality += frame_ssim2 * weight;
          cpi->summed_weights += weight;

#if CONFIG_VP9_HIGHBITDEPTH
          if (cm->use_highbitdepth) {
            frame_ssim2 = vpx_highbd_calc_ssim(
                orig, &cm->post_proc_buffer, &weight, (int)cm->bit_depth);
          } else {
            frame_ssim2 = vpx_calc_ssim(orig, &cm->post_proc_buffer, &weight);
          }
#else
          frame_ssim2 = vpx_calc_ssim(orig, &cm->post_proc_buffer, &weight);
#endif  // CONFIG_VP9_HIGHBITDEPTH

          cpi->summedp_quality += frame_ssim2 * weight;
          cpi->summedp_weights += weight;
#if 0
          {
            FILE *f = fopen("q_used.stt", "a");
            fprintf(f, "%5d : Y%f7.3:U%f7.3:V%f7.3:F%f7.3:S%7.3f\n",
                    cpi->common.current_video_frame, y2, u2, v2,
                    frame_psnr2, frame_ssim2);
            fclose(f);
          }
#endif
        }
      }
      if (cpi->b_calculate_blockiness) {
#if CONFIG_VP9_HIGHBITDEPTH
        if (!cm->use_highbitdepth)
#endif
        {
          double frame_blockiness = vp10_get_blockiness(
              cpi->Source->y_buffer, cpi->Source->y_stride,
              cm->frame_to_show->y_buffer, cm->frame_to_show->y_stride,
              cpi->Source->y_width, cpi->Source->y_height);
          cpi->worst_blockiness =
              VPXMAX(cpi->worst_blockiness, frame_blockiness);
          cpi->total_blockiness += frame_blockiness;
        }
      }

      if (cpi->b_calculate_consistency) {
#if CONFIG_VP9_HIGHBITDEPTH
        if (!cm->use_highbitdepth)
#endif
        {
          double this_inconsistency = vpx_get_ssim_metrics(
              cpi->Source->y_buffer, cpi->Source->y_stride,
              cm->frame_to_show->y_buffer, cm->frame_to_show->y_stride,
              cpi->Source->y_width, cpi->Source->y_height, cpi->ssim_vars,
              &cpi->metrics, 1);

          const double peak = (double)((1 << cpi->oxcf.input_bit_depth) - 1);
          double consistency = vpx_sse_to_psnr(samples, peak,
                                             (double)cpi->total_inconsistency);
          if (consistency > 0.0)
            cpi->worst_consistency =
                VPXMIN(cpi->worst_consistency, consistency);
          cpi->total_inconsistency += this_inconsistency;
        }
      }

      if (cpi->b_calculate_ssimg) {
        double y, u, v, frame_all;
#if CONFIG_VP9_HIGHBITDEPTH
        if (cm->use_highbitdepth) {
          frame_all = vpx_highbd_calc_ssimg(cpi->Source, cm->frame_to_show, &y,
                                            &u, &v, (int)cm->bit_depth);
        } else {
          frame_all = vpx_calc_ssimg(cpi->Source, cm->frame_to_show, &y, &u,
                                     &v);
        }
#else
        frame_all = vpx_calc_ssimg(cpi->Source, cm->frame_to_show, &y, &u, &v);
#endif  // CONFIG_VP9_HIGHBITDEPTH
        adjust_image_stat(y, u, v, frame_all, &cpi->ssimg);
      }
#if CONFIG_VP9_HIGHBITDEPTH
      if (!cm->use_highbitdepth)
#endif
      {
        double y, u, v, frame_all;
        frame_all = vpx_calc_fastssim(cpi->Source, cm->frame_to_show, &y, &u,
                                      &v);
        adjust_image_stat(y, u, v, frame_all, &cpi->fastssim);
        /* TODO(JBB): add 10/12 bit support */
      }
#if CONFIG_VP9_HIGHBITDEPTH
      if (!cm->use_highbitdepth)
#endif
      {
        double y, u, v, frame_all;
        frame_all = vpx_psnrhvs(cpi->Source, cm->frame_to_show, &y, &u, &v);
        adjust_image_stat(y, u, v, frame_all, &cpi->psnrhvs);
      }
    }
  }
#endif

  vpx_clear_system_state();
  return 0;
}

int vp10_get_preview_raw_frame(VP10_COMP *cpi, YV12_BUFFER_CONFIG *dest,
                              vp10_ppflags_t *flags) {
  VP10_COMMON *cm = &cpi->common;
#if !CONFIG_VP9_POSTPROC
  (void)flags;
#endif

  if (!cm->show_frame) {
    return -1;
  } else {
    int ret;
#if CONFIG_VP9_POSTPROC
    ret = vp10_post_proc_frame(cm, dest, flags);
#else
    if (cm->frame_to_show) {
      *dest = *cm->frame_to_show;
      dest->y_width = cm->width;
      dest->y_height = cm->height;
      dest->uv_width = cm->width >> cm->subsampling_x;
      dest->uv_height = cm->height >> cm->subsampling_y;
      ret = 0;
    } else {
      ret = -1;
    }
#endif  // !CONFIG_VP9_POSTPROC
    vpx_clear_system_state();
    return ret;
  }
}

int vp10_set_internal_size(VP10_COMP *cpi,
                          VPX_SCALING horiz_mode, VPX_SCALING vert_mode) {
  VP10_COMMON *cm = &cpi->common;
  int hr = 0, hs = 0, vr = 0, vs = 0;

  if (horiz_mode > ONETWO || vert_mode > ONETWO)
    return -1;

  Scale2Ratio(horiz_mode, &hr, &hs);
  Scale2Ratio(vert_mode, &vr, &vs);

  // always go to the next whole number
  cm->width = (hs - 1 + cpi->oxcf.width * hr) / hs;
  cm->height = (vs - 1 + cpi->oxcf.height * vr) / vs;
  assert(cm->width <= cpi->initial_width);
  assert(cm->height <= cpi->initial_height);

  update_frame_size(cpi);

  return 0;
}

int vp10_set_size_literal(VP10_COMP *cpi, unsigned int width,
                         unsigned int height) {
  VP10_COMMON *cm = &cpi->common;
#if CONFIG_VP9_HIGHBITDEPTH
  check_initial_width(cpi, cm->use_highbitdepth, 1, 1);
#else
  check_initial_width(cpi, 1, 1);
#endif  // CONFIG_VP9_HIGHBITDEPTH

#if CONFIG_VP9_TEMPORAL_DENOISING
  setup_denoiser_buffer(cpi);
#endif

  if (width) {
    cm->width = width;
    if (cm->width > cpi->initial_width) {
      cm->width = cpi->initial_width;
      printf("Warning: Desired width too large, changed to %d\n", cm->width);
    }
  }

  if (height) {
    cm->height = height;
    if (cm->height > cpi->initial_height) {
      cm->height = cpi->initial_height;
      printf("Warning: Desired height too large, changed to %d\n", cm->height);
    }
  }
  assert(cm->width <= cpi->initial_width);
  assert(cm->height <= cpi->initial_height);

  update_frame_size(cpi);

  return 0;
}

int64_t vp10_get_y_sse(const YV12_BUFFER_CONFIG *a,
                      const YV12_BUFFER_CONFIG *b) {
  assert(a->y_crop_width == b->y_crop_width);
  assert(a->y_crop_height == b->y_crop_height);

  return get_sse(a->y_buffer, a->y_stride, b->y_buffer, b->y_stride,
                 a->y_crop_width, a->y_crop_height);
}

#if CONFIG_VP9_HIGHBITDEPTH
int64_t vp10_highbd_get_y_sse(const YV12_BUFFER_CONFIG *a,
                             const YV12_BUFFER_CONFIG *b) {
  assert(a->y_crop_width == b->y_crop_width);
  assert(a->y_crop_height == b->y_crop_height);
  assert((a->flags & YV12_FLAG_HIGHBITDEPTH) != 0);
  assert((b->flags & YV12_FLAG_HIGHBITDEPTH) != 0);

  return highbd_get_sse(a->y_buffer, a->y_stride, b->y_buffer, b->y_stride,
                        a->y_crop_width, a->y_crop_height);
}
#endif  // CONFIG_VP9_HIGHBITDEPTH

int vp10_get_quantizer(VP10_COMP *cpi) {
  return cpi->common.base_qindex;
}

void vp10_apply_encoding_flags(VP10_COMP *cpi, vpx_enc_frame_flags_t flags) {
  if (flags & (VP8_EFLAG_NO_REF_LAST | VP8_EFLAG_NO_REF_GF |
               VP8_EFLAG_NO_REF_ARF)) {
    int ref = 7;

    if (flags & VP8_EFLAG_NO_REF_LAST)
      ref ^= VP9_LAST_FLAG;

    if (flags & VP8_EFLAG_NO_REF_GF)
      ref ^= VP9_GOLD_FLAG;

    if (flags & VP8_EFLAG_NO_REF_ARF)
      ref ^= VP9_ALT_FLAG;

    vp10_use_as_reference(cpi, ref);
  }

  if (flags & (VP8_EFLAG_NO_UPD_LAST | VP8_EFLAG_NO_UPD_GF |
               VP8_EFLAG_NO_UPD_ARF | VP8_EFLAG_FORCE_GF |
               VP8_EFLAG_FORCE_ARF)) {
    int upd = 7;

    if (flags & VP8_EFLAG_NO_UPD_LAST)
      upd ^= VP9_LAST_FLAG;

    if (flags & VP8_EFLAG_NO_UPD_GF)
      upd ^= VP9_GOLD_FLAG;

    if (flags & VP8_EFLAG_NO_UPD_ARF)
      upd ^= VP9_ALT_FLAG;

    vp10_update_reference(cpi, upd);
  }

  if (flags & VP8_EFLAG_NO_UPD_ENTROPY) {
    vp10_update_entropy(cpi, 0);
  }
}<|MERGE_RESOLUTION|>--- conflicted
+++ resolved
@@ -4120,11 +4120,7 @@
   }
 
   if (oxcf->pass == 1) {
-<<<<<<< HEAD
-    cpi->td.mb.e_mbd.lossless = is_lossless_requested(oxcf);
-=======
     cpi->td.mb.e_mbd.lossless[0] = is_lossless_requested(oxcf);
->>>>>>> 56cfbeef
     vp10_first_pass(cpi, source);
   } else if (oxcf->pass == 2) {
     Pass2Encode(cpi, size, dest, frame_flags);
