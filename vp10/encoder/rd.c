/*
 *  Copyright (c) 2010 The WebM project authors. All Rights Reserved.
 *
 *  Use of this source code is governed by a BSD-style license
 *  that can be found in the LICENSE file in the root of the source
 *  tree. An additional intellectual property rights grant can be found
 *  in the file PATENTS.  All contributing project authors may
 *  be found in the AUTHORS file in the root of the source tree.
 */

#include <assert.h>
#include <math.h>
#include <stdio.h>

#include "./vp10_rtcd.h"

#include "vpx_dsp/vpx_dsp_common.h"
#include "vpx_mem/vpx_mem.h"
#include "vpx_ports/bitops.h"
#include "vpx_ports/mem.h"
#include "vpx_ports/system_state.h"

#include "vp10/common/common.h"
#include "vp10/common/entropy.h"
#include "vp10/common/entropymode.h"
#include "vp10/common/mvref_common.h"
#include "vp10/common/pred_common.h"
#include "vp10/common/quant_common.h"
#include "vp10/common/reconinter.h"
#include "vp10/common/reconintra.h"
#include "vp10/common/seg_common.h"

#include "vp10/encoder/cost.h"
#include "vp10/encoder/encodemb.h"
#include "vp10/encoder/encodemv.h"
#include "vp10/encoder/encoder.h"
#include "vp10/encoder/mcomp.h"
#include "vp10/encoder/quantize.h"
#include "vp10/encoder/ratectrl.h"
#include "vp10/encoder/rd.h"
#include "vp10/encoder/tokenize.h"

#define RD_THRESH_POW      1.25
#define RD_MULT_EPB_RATIO  64

// Factor to weigh the rate for switchable interp filters.
#define SWITCHABLE_INTERP_RATE_FACTOR 1

void vp10_rd_cost_reset(RD_COST *rd_cost) {
  rd_cost->rate = INT_MAX;
  rd_cost->dist = INT64_MAX;
  rd_cost->rdcost = INT64_MAX;
}

void vp10_rd_cost_init(RD_COST *rd_cost) {
  rd_cost->rate = 0;
  rd_cost->dist = 0;
  rd_cost->rdcost = 0;
}

// The baseline rd thresholds for breaking out of the rd loop for
// certain modes are assumed to be based on 8x8 blocks.
// This table is used to correct for block size.
// The factors here are << 2 (2 = x0.5, 32 = x8 etc).
static const uint8_t rd_thresh_block_size_factor[BLOCK_SIZES] = {
  2, 3, 3, 4, 6, 6, 8, 12, 12, 16, 24, 24, 32
};

static void fill_mode_costs(VP10_COMP *cpi) {
  const FRAME_CONTEXT *const fc = cpi->common.fc;
  int i, j;

  for (i = 0; i < INTRA_MODES; ++i)
    for (j = 0; j < INTRA_MODES; ++j)
      vp10_cost_tokens(cpi->y_mode_costs[i][j], vp10_kf_y_mode_prob[i][j],
                      vp10_intra_mode_tree);

  for (i = 0; i < BLOCK_SIZE_GROUPS; ++i)
    vp10_cost_tokens(cpi->mbmode_cost[i], fc->y_mode_prob[i],
                     vp10_intra_mode_tree);

  for (i = 0; i < INTRA_MODES; ++i)
    vp10_cost_tokens(cpi->intra_uv_mode_cost[i],
                     fc->uv_mode_prob[i], vp10_intra_mode_tree);

  for (i = 0; i < SWITCHABLE_FILTER_CONTEXTS; ++i)
    vp10_cost_tokens(cpi->switchable_interp_costs[i],
                    fc->switchable_interp_prob[i], vp10_switchable_interp_tree);

<<<<<<< HEAD
  for (i = 0; i < PALETTE_BLOCK_SIZES; ++i) {
    vp10_cost_tokens(cpi->palette_y_size_cost[i],
                     vp10_default_palette_y_size_prob[i],
                     vp10_palette_size_tree);
    vp10_cost_tokens(cpi->palette_uv_size_cost[i],
                     vp10_default_palette_uv_size_prob[i],
                     vp10_palette_size_tree);
  }

  for (i = 0; i < PALETTE_MAX_SIZE - 1; ++i)
    for (j = 0; j < PALETTE_COLOR_CONTEXTS; ++j) {
      vp10_cost_tokens(cpi->palette_y_color_cost[i][j],
                       vp10_default_palette_y_color_prob[i][j],
                       vp10_palette_color_tree[i]);
      vp10_cost_tokens(cpi->palette_uv_color_cost[i][j],
                       vp10_default_palette_uv_color_prob[i][j],
                       vp10_palette_color_tree[i]);
    }
#if CONFIG_EXT_TX
  for (i = TX_4X4; i < EXT_TX_SIZES; ++i) {
    int s;
    for (s = 1; s < EXT_TX_SETS_INTER; ++s) {
      if (use_inter_ext_tx_for_txsize[s][i]) {
        vp10_cost_tokens(cpi->inter_tx_type_costs[s][i],
                         fc->inter_ext_tx_prob[s][i],
                         vp10_ext_tx_inter_tree[s]);
      }
    }
    for (s = 1; s < EXT_TX_SETS_INTRA; ++s) {
      if (use_intra_ext_tx_for_txsize[s][i]) {
        for (j = 0; j < INTRA_MODES; ++j)
          vp10_cost_tokens(cpi->intra_tx_type_costs[s][i][j],
                           fc->intra_ext_tx_prob[s][i][j],
                           vp10_ext_tx_intra_tree[s]);
      }
    }
  }
#endif  // CONFIG_EXT_TX
=======
  for (i = TX_4X4; i < EXT_TX_SIZES; ++i) {
    for (j = 0; j < TX_TYPES; ++j)
      vp10_cost_tokens(cpi->intra_tx_type_costs[i][j],
                       fc->intra_ext_tx_prob[i][j],
                       vp10_ext_tx_tree);
  }
  for (i = TX_4X4; i < EXT_TX_SIZES; ++i) {
    vp10_cost_tokens(cpi->inter_tx_type_costs[i],
                     fc->inter_ext_tx_prob[i],
                     vp10_ext_tx_tree);
  }
>>>>>>> a0900fd0
}

static void fill_token_costs(vp10_coeff_cost *c,
                             vp10_coeff_probs_model (*p)[PLANE_TYPES]) {
  int i, j, k, l;
  TX_SIZE t;
  for (t = TX_4X4; t <= TX_32X32; ++t)
    for (i = 0; i < PLANE_TYPES; ++i)
      for (j = 0; j < REF_TYPES; ++j)
        for (k = 0; k < COEF_BANDS; ++k)
          for (l = 0; l < BAND_COEFF_CONTEXTS(k); ++l) {
            vpx_prob probs[ENTROPY_NODES];
            vp10_model_to_full_probs(p[t][i][j][k][l], probs);
            vp10_cost_tokens((int *)c[t][i][j][k][0][l], probs,
                            vp10_coef_tree);
            vp10_cost_tokens_skip((int *)c[t][i][j][k][1][l], probs,
                                 vp10_coef_tree);
            assert(c[t][i][j][k][0][l][EOB_TOKEN] ==
                   c[t][i][j][k][1][l][EOB_TOKEN]);
          }
}

// Values are now correlated to quantizer.
static int sad_per_bit16lut_8[QINDEX_RANGE];
static int sad_per_bit4lut_8[QINDEX_RANGE];

#if CONFIG_VP9_HIGHBITDEPTH
static int sad_per_bit16lut_10[QINDEX_RANGE];
static int sad_per_bit4lut_10[QINDEX_RANGE];
static int sad_per_bit16lut_12[QINDEX_RANGE];
static int sad_per_bit4lut_12[QINDEX_RANGE];
#endif

static void init_me_luts_bd(int *bit16lut, int *bit4lut, int range,
                            vpx_bit_depth_t bit_depth) {
  int i;
  // Initialize the sad lut tables using a formulaic calculation for now.
  // This is to make it easier to resolve the impact of experimental changes
  // to the quantizer tables.
  for (i = 0; i < range; i++) {
    const double q = vp10_convert_qindex_to_q(i, bit_depth);
    bit16lut[i] = (int)(0.0418 * q + 2.4107);
    bit4lut[i] = (int)(0.063 * q + 2.742);
  }
}

void vp10_init_me_luts(void) {
  init_me_luts_bd(sad_per_bit16lut_8, sad_per_bit4lut_8, QINDEX_RANGE,
                  VPX_BITS_8);
#if CONFIG_VP9_HIGHBITDEPTH
  init_me_luts_bd(sad_per_bit16lut_10, sad_per_bit4lut_10, QINDEX_RANGE,
                  VPX_BITS_10);
  init_me_luts_bd(sad_per_bit16lut_12, sad_per_bit4lut_12, QINDEX_RANGE,
                  VPX_BITS_12);
#endif
}

static const int rd_boost_factor[16] = {
  64, 32, 32, 32, 24, 16, 12, 12,
  8, 8, 4, 4, 2, 2, 1, 0
};
static const int rd_frame_type_factor[FRAME_UPDATE_TYPES] = {
  128, 144, 128, 128, 144
};

int vp10_compute_rd_mult(const VP10_COMP *cpi, int qindex) {
  const int64_t q = vp10_dc_quant(qindex, 0, cpi->common.bit_depth);
#if CONFIG_VP9_HIGHBITDEPTH
  int64_t rdmult = 0;
  switch (cpi->common.bit_depth) {
    case VPX_BITS_8:
      rdmult = 88 * q * q / 24;
      break;
    case VPX_BITS_10:
      rdmult = ROUND_POWER_OF_TWO(88 * q * q / 24, 4);
      break;
    case VPX_BITS_12:
      rdmult = ROUND_POWER_OF_TWO(88 * q * q / 24, 8);
      break;
    default:
      assert(0 && "bit_depth should be VPX_BITS_8, VPX_BITS_10 or VPX_BITS_12");
      return -1;
  }
#else
  int64_t rdmult = 88 * q * q / 24;
#endif  // CONFIG_VP9_HIGHBITDEPTH
  if (cpi->oxcf.pass == 2 && (cpi->common.frame_type != KEY_FRAME)) {
    const GF_GROUP *const gf_group = &cpi->twopass.gf_group;
    const FRAME_UPDATE_TYPE frame_type = gf_group->update_type[gf_group->index];
    const int boost_index = VPXMIN(15, (cpi->rc.gfu_boost / 100));

    rdmult = (rdmult * rd_frame_type_factor[frame_type]) >> 7;
    rdmult += ((rdmult * rd_boost_factor[boost_index]) >> 7);
  }
  if (rdmult < 1)
    rdmult = 1;
  return (int)rdmult;
}

static int compute_rd_thresh_factor(int qindex, vpx_bit_depth_t bit_depth) {
  double q;
#if CONFIG_VP9_HIGHBITDEPTH
  switch (bit_depth) {
    case VPX_BITS_8:
      q = vp10_dc_quant(qindex, 0, VPX_BITS_8) / 4.0;
      break;
    case VPX_BITS_10:
      q = vp10_dc_quant(qindex, 0, VPX_BITS_10) / 16.0;
      break;
    case VPX_BITS_12:
      q = vp10_dc_quant(qindex, 0, VPX_BITS_12) / 64.0;
      break;
    default:
      assert(0 && "bit_depth should be VPX_BITS_8, VPX_BITS_10 or VPX_BITS_12");
      return -1;
  }
#else
  (void) bit_depth;
  q = vp10_dc_quant(qindex, 0, VPX_BITS_8) / 4.0;
#endif  // CONFIG_VP9_HIGHBITDEPTH
  // TODO(debargha): Adjust the function below.
  return VPXMAX((int)(pow(q, RD_THRESH_POW) * 5.12), 8);
}

void vp10_initialize_me_consts(VP10_COMP *cpi, MACROBLOCK *x, int qindex) {
#if CONFIG_VP9_HIGHBITDEPTH
  switch (cpi->common.bit_depth) {
    case VPX_BITS_8:
      x->sadperbit16 = sad_per_bit16lut_8[qindex];
      x->sadperbit4 = sad_per_bit4lut_8[qindex];
      break;
    case VPX_BITS_10:
      x->sadperbit16 = sad_per_bit16lut_10[qindex];
      x->sadperbit4 = sad_per_bit4lut_10[qindex];
      break;
    case VPX_BITS_12:
      x->sadperbit16 = sad_per_bit16lut_12[qindex];
      x->sadperbit4 = sad_per_bit4lut_12[qindex];
      break;
    default:
      assert(0 && "bit_depth should be VPX_BITS_8, VPX_BITS_10 or VPX_BITS_12");
  }
#else
  (void)cpi;
  x->sadperbit16 = sad_per_bit16lut_8[qindex];
  x->sadperbit4 = sad_per_bit4lut_8[qindex];
#endif  // CONFIG_VP9_HIGHBITDEPTH
}

static void set_block_thresholds(const VP10_COMMON *cm, RD_OPT *rd) {
  int i, bsize, segment_id;

  for (segment_id = 0; segment_id < MAX_SEGMENTS; ++segment_id) {
    const int qindex =
        clamp(vp10_get_qindex(&cm->seg, segment_id, cm->base_qindex) +
              cm->y_dc_delta_q, 0, MAXQ);
    const int q = compute_rd_thresh_factor(qindex, cm->bit_depth);

    for (bsize = 0; bsize < BLOCK_SIZES; ++bsize) {
      // Threshold here seems unnecessarily harsh but fine given actual
      // range of values used for cpi->sf.thresh_mult[].
      const int t = q * rd_thresh_block_size_factor[bsize];
      const int thresh_max = INT_MAX / t;

      if (bsize >= BLOCK_8X8) {
        for (i = 0; i < MAX_MODES; ++i)
          rd->threshes[segment_id][bsize][i] =
              rd->thresh_mult[i] < thresh_max
                  ? rd->thresh_mult[i] * t / 4
                  : INT_MAX;
      } else {
        for (i = 0; i < MAX_REFS; ++i)
          rd->threshes[segment_id][bsize][i] =
              rd->thresh_mult_sub8x8[i] < thresh_max
                  ? rd->thresh_mult_sub8x8[i] * t / 4
                  : INT_MAX;
      }
    }
  }
}

void vp10_initialize_rd_consts(VP10_COMP *cpi) {
  VP10_COMMON *const cm = &cpi->common;
  MACROBLOCK *const x = &cpi->td.mb;
  RD_OPT *const rd = &cpi->rd;
  int i;

  vpx_clear_system_state();

  rd->RDDIV = RDDIV_BITS;  // In bits (to multiply D by 128).
  rd->RDMULT = vp10_compute_rd_mult(cpi, cm->base_qindex + cm->y_dc_delta_q);

  x->errorperbit = rd->RDMULT / RD_MULT_EPB_RATIO;
  x->errorperbit += (x->errorperbit == 0);

  x->select_tx_size = (cpi->sf.tx_size_search_method == USE_LARGESTALL &&
                       cm->frame_type != KEY_FRAME) ? 0 : 1;

  set_block_thresholds(cm, rd);

  fill_token_costs(x->token_costs, cm->fc->coef_probs);

  if (cpi->sf.partition_search_type != VAR_BASED_PARTITION ||
      cm->frame_type == KEY_FRAME) {
    for (i = 0; i < PARTITION_CONTEXTS; ++i)
      vp10_cost_tokens(cpi->partition_cost[i], cm->fc->partition_prob[i],
                      vp10_partition_tree);
  }

  fill_mode_costs(cpi);

  if (!frame_is_intra_only(cm)) {
    vp10_build_nmv_cost_table(x->nmvjointcost,
                             cm->allow_high_precision_mv ? x->nmvcost_hp
                                                         : x->nmvcost,
                             &cm->fc->nmvc, cm->allow_high_precision_mv);
#if CONFIG_REF_MV
    for (i = 0; i < NEWMV_MODE_CONTEXTS; ++i) {
      cpi->newmv_mode_cost[i][0] = vp10_cost_bit(cm->fc->newmv_prob[i], 0);
      cpi->newmv_mode_cost[i][1] = vp10_cost_bit(cm->fc->newmv_prob[i], 1);
    }

    for (i = 0; i < ZEROMV_MODE_CONTEXTS; ++i) {
      cpi->zeromv_mode_cost[i][0] = vp10_cost_bit(cm->fc->zeromv_prob[i], 0);
      cpi->zeromv_mode_cost[i][1] = vp10_cost_bit(cm->fc->zeromv_prob[i], 1);
    }

    for (i = 0; i < REFMV_MODE_CONTEXTS; ++i) {
      cpi->refmv_mode_cost[i][0] = vp10_cost_bit(cm->fc->refmv_prob[i], 0);
      cpi->refmv_mode_cost[i][1] = vp10_cost_bit(cm->fc->refmv_prob[i], 1);
    }
#else
    for (i = 0; i < INTER_MODE_CONTEXTS; ++i)
      vp10_cost_tokens((int *)cpi->inter_mode_cost[i],
                      cm->fc->inter_mode_probs[i], vp10_inter_mode_tree);
#endif
  }
}

static void model_rd_norm(int xsq_q10, int *r_q10, int *d_q10) {
  // NOTE: The tables below must be of the same size.

  // The functions described below are sampled at the four most significant
  // bits of x^2 + 8 / 256.

  // Normalized rate:
  // This table models the rate for a Laplacian source with given variance
  // when quantized with a uniform quantizer with given stepsize. The
  // closed form expression is:
  // Rn(x) = H(sqrt(r)) + sqrt(r)*[1 + H(r)/(1 - r)],
  // where r = exp(-sqrt(2) * x) and x = qpstep / sqrt(variance),
  // and H(x) is the binary entropy function.
  static const int rate_tab_q10[] = {
    65536,  6086,  5574,  5275,  5063,  4899,  4764,  4651,
     4553,  4389,  4255,  4142,  4044,  3958,  3881,  3811,
     3748,  3635,  3538,  3453,  3376,  3307,  3244,  3186,
     3133,  3037,  2952,  2877,  2809,  2747,  2690,  2638,
     2589,  2501,  2423,  2353,  2290,  2232,  2179,  2130,
     2084,  2001,  1928,  1862,  1802,  1748,  1698,  1651,
     1608,  1530,  1460,  1398,  1342,  1290,  1243,  1199,
     1159,  1086,  1021,   963,   911,   864,   821,   781,
      745,   680,   623,   574,   530,   490,   455,   424,
      395,   345,   304,   269,   239,   213,   190,   171,
      154,   126,   104,    87,    73,    61,    52,    44,
       38,    28,    21,    16,    12,    10,     8,     6,
        5,     3,     2,     1,     1,     1,     0,     0,
  };
  // Normalized distortion:
  // This table models the normalized distortion for a Laplacian source
  // with given variance when quantized with a uniform quantizer
  // with given stepsize. The closed form expression is:
  // Dn(x) = 1 - 1/sqrt(2) * x / sinh(x/sqrt(2))
  // where x = qpstep / sqrt(variance).
  // Note the actual distortion is Dn * variance.
  static const int dist_tab_q10[] = {
       0,     0,     1,     1,     1,     2,     2,     2,
       3,     3,     4,     5,     5,     6,     7,     7,
       8,     9,    11,    12,    13,    15,    16,    17,
      18,    21,    24,    26,    29,    31,    34,    36,
      39,    44,    49,    54,    59,    64,    69,    73,
      78,    88,    97,   106,   115,   124,   133,   142,
     151,   167,   184,   200,   215,   231,   245,   260,
     274,   301,   327,   351,   375,   397,   418,   439,
     458,   495,   528,   559,   587,   613,   637,   659,
     680,   717,   749,   777,   801,   823,   842,   859,
     874,   899,   919,   936,   949,   960,   969,   977,
     983,   994,  1001,  1006,  1010,  1013,  1015,  1017,
    1018,  1020,  1022,  1022,  1023,  1023,  1023,  1024,
  };
  static const int xsq_iq_q10[] = {
         0,      4,      8,     12,     16,     20,     24,     28,
        32,     40,     48,     56,     64,     72,     80,     88,
        96,    112,    128,    144,    160,    176,    192,    208,
       224,    256,    288,    320,    352,    384,    416,    448,
       480,    544,    608,    672,    736,    800,    864,    928,
       992,   1120,   1248,   1376,   1504,   1632,   1760,   1888,
      2016,   2272,   2528,   2784,   3040,   3296,   3552,   3808,
      4064,   4576,   5088,   5600,   6112,   6624,   7136,   7648,
      8160,   9184,  10208,  11232,  12256,  13280,  14304,  15328,
     16352,  18400,  20448,  22496,  24544,  26592,  28640,  30688,
     32736,  36832,  40928,  45024,  49120,  53216,  57312,  61408,
     65504,  73696,  81888,  90080,  98272, 106464, 114656, 122848,
    131040, 147424, 163808, 180192, 196576, 212960, 229344, 245728,
  };
  const int tmp = (xsq_q10 >> 2) + 8;
  const int k = get_msb(tmp) - 3;
  const int xq = (k << 3) + ((tmp >> k) & 0x7);
  const int one_q10 = 1 << 10;
  const int a_q10 = ((xsq_q10 - xsq_iq_q10[xq]) << 10) >> (2 + k);
  const int b_q10 = one_q10 - a_q10;
  *r_q10 = (rate_tab_q10[xq] * b_q10 + rate_tab_q10[xq + 1] * a_q10) >> 10;
  *d_q10 = (dist_tab_q10[xq] * b_q10 + dist_tab_q10[xq + 1] * a_q10) >> 10;
}

void vp10_model_rd_from_var_lapndz(unsigned int var, unsigned int n_log2,
                                  unsigned int qstep, int *rate,
                                  int64_t *dist) {
  // This function models the rate and distortion for a Laplacian
  // source with given variance when quantized with a uniform quantizer
  // with given stepsize. The closed form expressions are in:
  // Hang and Chen, "Source Model for transform video coder and its
  // application - Part I: Fundamental Theory", IEEE Trans. Circ.
  // Sys. for Video Tech., April 1997.
  if (var == 0) {
    *rate = 0;
    *dist = 0;
  } else {
    int d_q10, r_q10;
    static const uint32_t MAX_XSQ_Q10 = 245727;
    const uint64_t xsq_q10_64 =
        (((uint64_t)qstep * qstep << (n_log2 + 10)) + (var >> 1)) / var;
    const int xsq_q10 = (int)VPXMIN(xsq_q10_64, MAX_XSQ_Q10);
    model_rd_norm(xsq_q10, &r_q10, &d_q10);
    *rate = ((r_q10 << n_log2) + 2) >> 2;
    *dist = (var * (int64_t)d_q10 + 512) >> 10;
  }
}

void vp10_get_entropy_contexts(BLOCK_SIZE bsize, TX_SIZE tx_size,
                              const struct macroblockd_plane *pd,
                              ENTROPY_CONTEXT t_above[16],
                              ENTROPY_CONTEXT t_left[16]) {
  const BLOCK_SIZE plane_bsize = get_plane_block_size(bsize, pd);
  const int num_4x4_w = num_4x4_blocks_wide_lookup[plane_bsize];
  const int num_4x4_h = num_4x4_blocks_high_lookup[plane_bsize];
  const ENTROPY_CONTEXT *const above = pd->above_context;
  const ENTROPY_CONTEXT *const left = pd->left_context;

  int i;
  switch (tx_size) {
    case TX_4X4:
      memcpy(t_above, above, sizeof(ENTROPY_CONTEXT) * num_4x4_w);
      memcpy(t_left, left, sizeof(ENTROPY_CONTEXT) * num_4x4_h);
      break;
    case TX_8X8:
      for (i = 0; i < num_4x4_w; i += 2)
        t_above[i] = !!*(const uint16_t *)&above[i];
      for (i = 0; i < num_4x4_h; i += 2)
        t_left[i] = !!*(const uint16_t *)&left[i];
      break;
    case TX_16X16:
      for (i = 0; i < num_4x4_w; i += 4)
        t_above[i] = !!*(const uint32_t *)&above[i];
      for (i = 0; i < num_4x4_h; i += 4)
        t_left[i] = !!*(const uint32_t *)&left[i];
      break;
    case TX_32X32:
      for (i = 0; i < num_4x4_w; i += 8)
        t_above[i] = !!*(const uint64_t *)&above[i];
      for (i = 0; i < num_4x4_h; i += 8)
        t_left[i] = !!*(const uint64_t *)&left[i];
      break;
    default:
      assert(0 && "Invalid transform size.");
      break;
  }
}

void vp10_mv_pred(VP10_COMP *cpi, MACROBLOCK *x,
                 uint8_t *ref_y_buffer, int ref_y_stride,
                 int ref_frame, BLOCK_SIZE block_size) {
  int i;
  int zero_seen = 0;
  int best_index = 0;
  int best_sad = INT_MAX;
  int this_sad = INT_MAX;
  int max_mv = 0;
  int near_same_nearest;
  uint8_t *src_y_ptr = x->plane[0].src.buf;
  uint8_t *ref_y_ptr;
  const int num_mv_refs = MAX_MV_REF_CANDIDATES +
                    (cpi->sf.adaptive_motion_search &&
                     block_size < x->max_partition_size);

  MV pred_mv[3];
  pred_mv[0] = x->mbmi_ext->ref_mvs[ref_frame][0].as_mv;
  pred_mv[1] = x->mbmi_ext->ref_mvs[ref_frame][1].as_mv;
  pred_mv[2] = x->pred_mv[ref_frame];
  assert(num_mv_refs <= (int)(sizeof(pred_mv) / sizeof(pred_mv[0])));

  near_same_nearest =
      x->mbmi_ext->ref_mvs[ref_frame][0].as_int ==
          x->mbmi_ext->ref_mvs[ref_frame][1].as_int;
  // Get the sad for each candidate reference mv.
  for (i = 0; i < num_mv_refs; ++i) {
    const MV *this_mv = &pred_mv[i];
    int fp_row, fp_col;

    if (i == 1 && near_same_nearest)
      continue;
    fp_row = (this_mv->row + 3 + (this_mv->row >= 0)) >> 3;
    fp_col = (this_mv->col + 3 + (this_mv->col >= 0)) >> 3;
    max_mv = VPXMAX(max_mv, VPXMAX(abs(this_mv->row), abs(this_mv->col)) >> 3);

    if (fp_row ==0 && fp_col == 0 && zero_seen)
      continue;
    zero_seen |= (fp_row ==0 && fp_col == 0);

    ref_y_ptr =&ref_y_buffer[ref_y_stride * fp_row + fp_col];
    // Find sad for current vector.
    this_sad = cpi->fn_ptr[block_size].sdf(src_y_ptr, x->plane[0].src.stride,
                                           ref_y_ptr, ref_y_stride);
    // Note if it is the best so far.
    if (this_sad < best_sad) {
      best_sad = this_sad;
      best_index = i;
    }
  }

  // Note the index of the mv that worked best in the reference list.
  x->mv_best_ref_index[ref_frame] = best_index;
  x->max_mv_context[ref_frame] = max_mv;
  x->pred_mv_sad[ref_frame] = best_sad;
}

void vp10_setup_pred_block(const MACROBLOCKD *xd,
                          struct buf_2d dst[MAX_MB_PLANE],
                          const YV12_BUFFER_CONFIG *src,
                          int mi_row, int mi_col,
                          const struct scale_factors *scale,
                          const struct scale_factors *scale_uv) {
  int i;

  dst[0].buf = src->y_buffer;
  dst[0].stride = src->y_stride;
  dst[1].buf = src->u_buffer;
  dst[2].buf = src->v_buffer;
  dst[1].stride = dst[2].stride = src->uv_stride;

  for (i = 0; i < MAX_MB_PLANE; ++i) {
    setup_pred_plane(dst + i, dst[i].buf, dst[i].stride, mi_row, mi_col,
                     i ? scale_uv : scale,
                     xd->plane[i].subsampling_x, xd->plane[i].subsampling_y);
  }
}

int vp10_raster_block_offset(BLOCK_SIZE plane_bsize,
                            int raster_block, int stride) {
  const int bw = b_width_log2_lookup[plane_bsize];
  const int y = 4 * (raster_block >> bw);
  const int x = 4 * (raster_block & ((1 << bw) - 1));
  return y * stride + x;
}

int16_t* vp10_raster_block_offset_int16(BLOCK_SIZE plane_bsize,
                                       int raster_block, int16_t *base) {
  const int stride = 4 * num_4x4_blocks_wide_lookup[plane_bsize];
  return base + vp10_raster_block_offset(plane_bsize, raster_block, stride);
}

YV12_BUFFER_CONFIG *vp10_get_scaled_ref_frame(const VP10_COMP *cpi,
                                             int ref_frame) {
  const VP10_COMMON *const cm = &cpi->common;
  const int scaled_idx = cpi->scaled_ref_idx[ref_frame - 1];
  const int ref_idx = get_ref_frame_buf_idx(cpi, ref_frame);
  return
      (scaled_idx != ref_idx && scaled_idx != INVALID_IDX) ?
          &cm->buffer_pool->frame_bufs[scaled_idx].buf : NULL;
}

int vp10_get_switchable_rate(const VP10_COMP *cpi,
                             const MACROBLOCKD *const xd) {
  const MB_MODE_INFO *const mbmi = &xd->mi[0]->mbmi;
  const int ctx = vp10_get_pred_context_switchable_interp(xd);
#if CONFIG_EXT_INTERP
  if (!vp10_is_interp_needed(xd)) return 0;
#endif  // CONFIG_EXT_INTERP
  return SWITCHABLE_INTERP_RATE_FACTOR *
      cpi->switchable_interp_costs[ctx][mbmi->interp_filter];
}

void vp10_set_rd_speed_thresholds(VP10_COMP *cpi) {
  int i;
  RD_OPT *const rd = &cpi->rd;
  SPEED_FEATURES *const sf = &cpi->sf;

  // Set baseline threshold values.
  for (i = 0; i < MAX_MODES; ++i)
    rd->thresh_mult[i] = cpi->oxcf.mode == BEST ? -500 : 0;

  if (sf->adaptive_rd_thresh) {
    rd->thresh_mult[THR_NEARESTMV] = 300;
#if CONFIG_EXT_REFS
    rd->thresh_mult[THR_NEARESTL2] = 300;
    rd->thresh_mult[THR_NEARESTL3] = 300;
    rd->thresh_mult[THR_NEARESTL4] = 300;
#endif  // CONFIG_EXT_REFS
    rd->thresh_mult[THR_NEARESTG] = 300;
    rd->thresh_mult[THR_NEARESTA] = 300;
  } else {
    rd->thresh_mult[THR_NEARESTMV] = 0;
#if CONFIG_EXT_REFS
    rd->thresh_mult[THR_NEARESTL2] = 0;
    rd->thresh_mult[THR_NEARESTL3] = 0;
    rd->thresh_mult[THR_NEARESTL4] = 0;
#endif  // CONFIG_EXT_REFS
    rd->thresh_mult[THR_NEARESTG] = 0;
    rd->thresh_mult[THR_NEARESTA] = 0;
  }

  rd->thresh_mult[THR_DC] += 1000;

  rd->thresh_mult[THR_NEWMV] += 1000;
#if CONFIG_EXT_REFS
  rd->thresh_mult[THR_NEWL2] += 1000;
  rd->thresh_mult[THR_NEWL3] += 1000;
  rd->thresh_mult[THR_NEWL4] += 1000;
#endif  // CONFIG_EXT_REFS
  rd->thresh_mult[THR_NEWA] += 1000;
  rd->thresh_mult[THR_NEWG] += 1000;

  rd->thresh_mult[THR_NEARMV] += 1000;
#if CONFIG_EXT_REFS
  rd->thresh_mult[THR_NEARL2] += 1000;
  rd->thresh_mult[THR_NEARL3] += 1000;
  rd->thresh_mult[THR_NEARL4] += 1000;
#endif  // CONFIG_EXT_REFS
  rd->thresh_mult[THR_NEARA] += 1000;
  rd->thresh_mult[THR_NEARG] += 1000;

  rd->thresh_mult[THR_ZEROMV] += 2000;
#if CONFIG_EXT_REFS
  rd->thresh_mult[THR_ZEROL2] += 2000;
  rd->thresh_mult[THR_ZEROL3] += 2000;
  rd->thresh_mult[THR_ZEROL4] += 2000;
#endif  // CONFIG_EXT_REFS
  rd->thresh_mult[THR_ZEROG] += 2000;
  rd->thresh_mult[THR_ZEROA] += 2000;

  rd->thresh_mult[THR_TM] += 1000;

  rd->thresh_mult[THR_COMP_NEARESTLA] += 1000;
#if CONFIG_EXT_REFS
  rd->thresh_mult[THR_COMP_NEARESTL2A] += 1000;
  rd->thresh_mult[THR_COMP_NEARESTL3A] += 1000;
  rd->thresh_mult[THR_COMP_NEARESTL4A] += 1000;
#endif  // CONFIG_EXT_REFS
  rd->thresh_mult[THR_COMP_NEARESTGA] += 1000;

  rd->thresh_mult[THR_COMP_NEARLA] += 1500;
  rd->thresh_mult[THR_COMP_NEWLA] += 2000;
  rd->thresh_mult[THR_COMP_NEARGA] += 1500;
  rd->thresh_mult[THR_COMP_NEWGA] += 2000;
#if CONFIG_EXT_REFS
  rd->thresh_mult[THR_COMP_NEARL2A] += 1500;
  rd->thresh_mult[THR_COMP_NEWL2A] += 2000;
  rd->thresh_mult[THR_COMP_NEARL3A] += 1500;
  rd->thresh_mult[THR_COMP_NEWL3A] += 2000;
  rd->thresh_mult[THR_COMP_NEARL4A] += 1500;
  rd->thresh_mult[THR_COMP_NEWL4A] += 2000;
#endif  // CONFIG_EXT_REFS

  rd->thresh_mult[THR_COMP_ZEROLA] += 2500;
#if CONFIG_EXT_REFS
  rd->thresh_mult[THR_COMP_ZEROL2A] += 2500;
  rd->thresh_mult[THR_COMP_ZEROL3A] += 2500;
  rd->thresh_mult[THR_COMP_ZEROL4A] += 2500;
#endif  // CONFIG_EXT_REFS
  rd->thresh_mult[THR_COMP_ZEROGA] += 2500;

  rd->thresh_mult[THR_H_PRED] += 2000;
  rd->thresh_mult[THR_V_PRED] += 2000;
  rd->thresh_mult[THR_D45_PRED ] += 2500;
  rd->thresh_mult[THR_D135_PRED] += 2500;
  rd->thresh_mult[THR_D117_PRED] += 2500;
  rd->thresh_mult[THR_D153_PRED] += 2500;
  rd->thresh_mult[THR_D207_PRED] += 2500;
  rd->thresh_mult[THR_D63_PRED] += 2500;
}

void vp10_set_rd_speed_thresholds_sub8x8(VP10_COMP *cpi) {
  static const int thresh_mult[2][MAX_REFS] = {
#if CONFIG_EXT_REFS
    {2500, 2500, 2500, 2500, 2500, 2500, 4500, 4500, 4500, 4500, 4500, 2500},
    {2000, 2000, 2000, 2000, 2000, 2000, 4000, 4000, 4000, 4000, 4000, 2000}
#else
    {2500, 2500, 2500, 4500, 4500, 2500},
    {2000, 2000, 2000, 4000, 4000, 2000}
#endif  // CONFIG_EXT_REFS
  };
  RD_OPT *const rd = &cpi->rd;
  const int idx = cpi->oxcf.mode == BEST;
  memcpy(rd->thresh_mult_sub8x8, thresh_mult[idx], sizeof(thresh_mult[idx]));
}

void vp10_update_rd_thresh_fact(int (*factor_buf)[MAX_MODES], int rd_thresh,
                               int bsize, int best_mode_index) {
  if (rd_thresh > 0) {
    const int top_mode = bsize < BLOCK_8X8 ? MAX_REFS : MAX_MODES;
    int mode;
    for (mode = 0; mode < top_mode; ++mode) {
      const BLOCK_SIZE min_size = VPXMAX(bsize - 1, BLOCK_4X4);
      const BLOCK_SIZE max_size = VPXMIN(bsize + 2, BLOCK_64X64);
      BLOCK_SIZE bs;
      for (bs = min_size; bs <= max_size; ++bs) {
        int *const fact = &factor_buf[bs][mode];
        if (mode == best_mode_index) {
          *fact -= (*fact >> 4);
        } else {
          *fact = VPXMIN(*fact + RD_THRESH_INC, rd_thresh * RD_THRESH_MAX_FACT);
        }
      }
    }
  }
}

int vp10_get_intra_cost_penalty(int qindex, int qdelta,
                               vpx_bit_depth_t bit_depth) {
  const int q = vp10_dc_quant(qindex, qdelta, bit_depth);
#if CONFIG_VP9_HIGHBITDEPTH
  switch (bit_depth) {
    case VPX_BITS_8:
      return 20 * q;
    case VPX_BITS_10:
      return 5 * q;
    case VPX_BITS_12:
      return ROUND_POWER_OF_TWO(5 * q, 2);
    default:
      assert(0 && "bit_depth should be VPX_BITS_8, VPX_BITS_10 or VPX_BITS_12");
      return -1;
  }
#else
  return 20 * q;
#endif  // CONFIG_VP9_HIGHBITDEPTH
}
<|MERGE_RESOLUTION|>--- conflicted
+++ resolved
@@ -87,7 +87,6 @@
     vp10_cost_tokens(cpi->switchable_interp_costs[i],
                     fc->switchable_interp_prob[i], vp10_switchable_interp_tree);
 
-<<<<<<< HEAD
   for (i = 0; i < PALETTE_BLOCK_SIZES; ++i) {
     vp10_cost_tokens(cpi->palette_y_size_cost[i],
                      vp10_default_palette_y_size_prob[i],
@@ -125,8 +124,7 @@
       }
     }
   }
-#endif  // CONFIG_EXT_TX
-=======
+#else
   for (i = TX_4X4; i < EXT_TX_SIZES; ++i) {
     for (j = 0; j < TX_TYPES; ++j)
       vp10_cost_tokens(cpi->intra_tx_type_costs[i][j],
@@ -138,7 +136,7 @@
                      fc->inter_ext_tx_prob[i],
                      vp10_ext_tx_tree);
   }
->>>>>>> a0900fd0
+#endif  // CONFIG_EXT_TX
 }
 
 static void fill_token_costs(vp10_coeff_cost *c,
