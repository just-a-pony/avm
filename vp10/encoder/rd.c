--- conflicted
+++ resolved
@@ -83,26 +83,6 @@
   for (i = 0; i < SWITCHABLE_FILTER_CONTEXTS; ++i)
     vp10_cost_tokens(cpi->switchable_interp_costs[i],
                     fc->switchable_interp_prob[i], vp10_switchable_interp_tree);
-<<<<<<< HEAD
-
-  for (i = 0; i < PALETTE_BLOCK_SIZES; ++i) {
-    vp10_cost_tokens(cpi->palette_y_size_cost[i],
-                     vp10_default_palette_y_size_prob[i],
-                     vp10_palette_size_tree);
-    vp10_cost_tokens(cpi->palette_uv_size_cost[i],
-                     vp10_default_palette_uv_size_prob[i],
-                     vp10_palette_size_tree);
-  }
-
-  for (i = 0; i < PALETTE_MAX_SIZE - 1; ++i)
-    for (j = 0; j < PALETTE_COLOR_CONTEXTS; ++j) {
-      vp10_cost_tokens(cpi->palette_y_color_cost[i][j],
-                       vp10_default_palette_y_color_prob[i][j],
-                       vp10_palette_color_tree[i]);
-      vp10_cost_tokens(cpi->palette_uv_color_cost[i][j],
-                       vp10_default_palette_uv_color_prob[i][j],
-                       vp10_palette_color_tree[i]);
-    }
 #if CONFIG_EXT_TX
   for (i = TX_4X4; i < EXT_TX_SIZES; ++i) {
     int s;
@@ -123,8 +103,6 @@
     }
   }
 #endif  // CONFIG_EXT_TX
-=======
->>>>>>> 9d85ce8e
 }
 
 static void fill_token_costs(vp10_coeff_cost *c,
