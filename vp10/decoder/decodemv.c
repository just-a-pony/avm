--- conflicted
+++ resolved
@@ -368,8 +368,14 @@
           get_y_mode_probs(cm, mi, above_mi, left_mi, 0));
   }
 
-<<<<<<< HEAD
-  mbmi->uv_mode = read_intra_mode(r, vp10_kf_uv_mode_prob[mbmi->mode]);
+  mbmi->uv_mode = read_intra_mode_uv(cm, xd, r, mbmi->mode);
+
+  mbmi->palette_mode_info.palette_size[0] = 0;
+  mbmi->palette_mode_info.palette_size[1] = 0;
+  if (bsize >= BLOCK_8X8 && cm->allow_screen_content_tools &&
+      mbmi->mode == DC_PRED)
+    read_palette_mode_info(cm, xd, r);
+  
 
 #if CONFIG_EXT_TX
     if (mbmi->tx_size <= TX_16X16 && cm->base_qindex > 0 &&
@@ -382,15 +388,6 @@
       mbmi->tx_type = DCT_DCT;
     }
 #endif  // CONFIG_EXT_TX
-=======
-  mbmi->uv_mode = read_intra_mode_uv(cm, xd, r, mbmi->mode);
-
-  mbmi->palette_mode_info.palette_size[0] = 0;
-  mbmi->palette_mode_info.palette_size[1] = 0;
-  if (bsize >= BLOCK_8X8 && cm->allow_screen_content_tools &&
-      mbmi->mode == DC_PRED)
-    read_palette_mode_info(cm, xd, r);
->>>>>>> 56cfbeef
 }
 
 static int read_mv_component(vpx_reader *r,
