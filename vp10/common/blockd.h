--- conflicted
+++ resolved
@@ -79,20 +79,6 @@
 #endif  // CONFIG_EXT_REFS
 typedef int8_t MV_REFERENCE_FRAME;
 
-<<<<<<< HEAD
-typedef struct {
-  // Number of base colors for Y (0) and UV (1)
-  uint8_t palette_size[2];
-  // Value of base colors for Y, U, and V
-#if CONFIG_VP9_HIGHBITDEPTH
-  uint16_t palette_colors[3 * PALETTE_MAX_SIZE];
-#else
-  uint8_t palette_colors[3 * PALETTE_MAX_SIZE];
-#endif  // CONFIG_VP9_HIGHBITDEPTH
-  // Only used by encoder to store the color index of the top left pixel.
-  // TODO(huisu): move this to encoder
-  uint8_t palette_first_color_idx[2];
-} PALETTE_MODE_INFO;
 
 #if CONFIG_EXT_INTRA
 typedef struct {
@@ -102,8 +88,6 @@
 } EXT_INTRA_MODE_INFO;
 #endif  // CONFIG_EXT_INTRA
 
-=======
->>>>>>> 9d85ce8e
 // This structure now relates to 8x8 block regions.
 typedef struct {
   // Common for both INTER and INTRA blocks
