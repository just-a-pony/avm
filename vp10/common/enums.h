/*
 *  Copyright (c) 2010 The WebM project authors. All Rights Reserved.
 *
 *  Use of this source code is governed by a BSD-style license
 *  that can be found in the LICENSE file in the root of the source
 *  tree. An additional intellectual property rights grant can be found
 *  in the file PATENTS.  All contributing project authors may
 *  be found in the AUTHORS file in the root of the source tree.
 */

#ifndef VP10_COMMON_ENUMS_H_
#define VP10_COMMON_ENUMS_H_

#include "./vpx_config.h"
#include "vpx/vpx_integer.h"

#ifdef __cplusplus
extern "C" {
#endif

#define MI_SIZE_LOG2 3
#define MI_BLOCK_SIZE_LOG2 (6 - MI_SIZE_LOG2)  // 64 = 2^6

#define MI_SIZE (1 << MI_SIZE_LOG2)  // pixels per mi-unit
#define MI_BLOCK_SIZE (1 << MI_BLOCK_SIZE_LOG2)  // mi-units per max block

#define MI_MASK (MI_BLOCK_SIZE - 1)

// Bitstream profiles indicated by 2-3 bits in the uncompressed header.
// 00: Profile 0.  8-bit 4:2:0 only.
// 10: Profile 1.  8-bit 4:4:4, 4:2:2, and 4:4:0.
// 01: Profile 2.  10-bit and 12-bit color only, with 4:2:0 sampling.
// 110: Profile 3. 10-bit and 12-bit color only, with 4:2:2/4:4:4/4:4:0
//                 sampling.
// 111: Undefined profile.
typedef enum BITSTREAM_PROFILE {
  PROFILE_0,
  PROFILE_1,
  PROFILE_2,
  PROFILE_3,
  MAX_PROFILES
} BITSTREAM_PROFILE;

#define BLOCK_4X4     0
#define BLOCK_4X8     1
#define BLOCK_8X4     2
#define BLOCK_8X8     3
#define BLOCK_8X16    4
#define BLOCK_16X8    5
#define BLOCK_16X16   6
#define BLOCK_16X32   7
#define BLOCK_32X16   8
#define BLOCK_32X32   9
#define BLOCK_32X64  10
#define BLOCK_64X32  11
#define BLOCK_64X64  12
#define BLOCK_SIZES  13
#define BLOCK_INVALID BLOCK_SIZES
typedef uint8_t BLOCK_SIZE;

typedef enum PARTITION_TYPE {
  PARTITION_NONE,
  PARTITION_HORZ,
  PARTITION_VERT,
  PARTITION_SPLIT,
  PARTITION_TYPES,
  PARTITION_INVALID = PARTITION_TYPES
} PARTITION_TYPE;

typedef char PARTITION_CONTEXT;
#define PARTITION_PLOFFSET   4  // number of probability models per block size
#define PARTITION_CONTEXTS (4 * PARTITION_PLOFFSET)

// block transform size
typedef uint8_t TX_SIZE;
#define TX_4X4   ((TX_SIZE)0)   // 4x4 transform
#define TX_8X8   ((TX_SIZE)1)   // 8x8 transform
#define TX_16X16 ((TX_SIZE)2)   // 16x16 transform
#define TX_32X32 ((TX_SIZE)3)   // 32x32 transform
#define TX_SIZES ((TX_SIZE)4)

// frame transform mode
typedef enum {
  ONLY_4X4            = 0,        // only 4x4 transform used
  ALLOW_8X8           = 1,        // allow block transform size up to 8x8
  ALLOW_16X16         = 2,        // allow block transform size up to 16x16
  ALLOW_32X32         = 3,        // allow block transform size up to 32x32
  TX_MODE_SELECT      = 4,        // transform specified for each block
  TX_MODES            = 5,
} TX_MODE;

typedef enum {
  DCT_DCT   = 0,                      // DCT  in both horizontal and vertical
  ADST_DCT  = 1,                      // ADST in vertical, DCT in horizontal
  DCT_ADST  = 2,                      // DCT  in vertical, ADST in horizontal
  ADST_ADST = 3,                      // ADST in both directions
#if CONFIG_EXT_TX
  FLIPADST_DCT = 4,
  DCT_FLIPADST = 5,
  FLIPADST_FLIPADST = 6,
  ADST_FLIPADST = 7,
  FLIPADST_ADST = 8,
  DST_DCT = 9,
  DCT_DST = 10,
  DST_ADST = 11,
  ADST_DST = 12,
  DST_FLIPADST = 13,
  FLIPADST_DST = 14,
  DST_DST = 15,
  IDTX = 16,
#endif  // CONFIG_EXT_TX
  TX_TYPES,
} TX_TYPE;

<<<<<<< HEAD
#if CONFIG_EXT_TX
#define USE_DST2           1
#define EXT_TX_SIZES       3  // number of sizes that use extended transforms
#define EXT_TX_SETS_INTER  4  // Sets of transform selections for INTER
#define EXT_TX_SETS_INTRA  3  // Sets of transform selections for INTRA
#endif  // CONFIG_EXT_TX
=======
#define EXT_TX_SIZES       3  // number of sizes that use extended transforms
>>>>>>> a0900fd0

typedef enum {
  VP9_LAST_FLAG = 1 << 0,
#if CONFIG_EXT_REFS
  VP9_LAST2_FLAG = 1 << 1,
  VP9_LAST3_FLAG = 1 << 2,
  VP9_LAST4_FLAG = 1 << 3,
  VP9_GOLD_FLAG = 1 << 4,
  VP9_ALT_FLAG = 1 << 5,
#else
  VP9_GOLD_FLAG = 1 << 1,
  VP9_ALT_FLAG = 1 << 2,
#endif  // CONFIG_EXT_REFS
} VP9_REFFRAME;

typedef enum {
  PLANE_TYPE_Y  = 0,
  PLANE_TYPE_UV = 1,
  PLANE_TYPES
} PLANE_TYPE;

typedef enum {
  TWO_COLORS,
  THREE_COLORS,
  FOUR_COLORS,
  FIVE_COLORS,
  SIX_COLORS,
  SEVEN_COLORS,
  EIGHT_COLORS,
  PALETTE_SIZES
} PALETTE_SIZE;

typedef enum {
  PALETTE_COLOR_ONE,
  PALETTE_COLOR_TWO,
  PALETTE_COLOR_THREE,
  PALETTE_COLOR_FOUR,
  PALETTE_COLOR_FIVE,
  PALETTE_COLOR_SIX,
  PALETTE_COLOR_SEVEN,
  PALETTE_COLOR_EIGHT,
  PALETTE_COLORS
} PALETTE_COLOR;

#define DC_PRED    0       // Average of above and left pixels
#define V_PRED     1       // Vertical
#define H_PRED     2       // Horizontal
#define D45_PRED   3       // Directional 45  deg = round(arctan(1/1) * 180/pi)
#define D135_PRED  4       // Directional 135 deg = 180 - 45
#define D117_PRED  5       // Directional 117 deg = 180 - 63
#define D153_PRED  6       // Directional 153 deg = 180 - 27
#define D207_PRED  7       // Directional 207 deg = 180 + 27
#define D63_PRED   8       // Directional 63  deg = round(arctan(2/1) * 180/pi)
#define TM_PRED    9       // True-motion
#define NEARESTMV 10
#define NEARMV    11
#define ZEROMV    12
#define NEWMV     13
#define MB_MODE_COUNT 14
typedef uint8_t PREDICTION_MODE;

#define INTRA_MODES (TM_PRED + 1)

#if CONFIG_EXT_INTRA
typedef enum {
  FILTER_DC_PRED,
  FILTER_V_PRED,
  FILTER_H_PRED,
  FILTER_D45_PRED,
  FILTER_D135_PRED,
  FILTER_D117_PRED,
  FILTER_D153_PRED,
  FILTER_D207_PRED,
  FILTER_D63_PRED,
  FILTER_TM_PRED,
  EXT_INTRA_MODES,
} EXT_INTRA_MODE;

#define FILTER_INTRA_MODES (FILTER_TM_PRED + 1)
#define DIRECTIONAL_MODES (INTRA_MODES - 2)
#endif  // CONFIG_EXT_INTRA

#define INTER_MODES (1 + NEWMV - NEARESTMV)

#define SKIP_CONTEXTS 3

#if CONFIG_REF_MV
#define NEWMV_MODE_CONTEXTS  7
#define ZEROMV_MODE_CONTEXTS 2
#define REFMV_MODE_CONTEXTS  9

#define ZEROMV_OFFSET 3
#define REFMV_OFFSET  4

#define NEWMV_CTX_MASK ((1 << ZEROMV_OFFSET) - 1)
#define ZEROMV_CTX_MASK ((1 << (REFMV_OFFSET - ZEROMV_OFFSET)) - 1)
#define REFMV_CTX_MASK ((1 << (8 - REFMV_OFFSET)) - 1)

#define ALL_ZERO_FLAG_OFFSET   8
#define SKIP_NEARESTMV_OFFSET  9
#define SKIP_NEARMV_OFFSET    10
#define SKIP_NEARESTMV_SUB8X8_OFFSET 11
#endif

#define INTER_MODE_CONTEXTS 7

/* Segment Feature Masks */
#define MAX_MV_REF_CANDIDATES 2
#if CONFIG_REF_MV
#define MAX_REF_MV_STACK_SIZE 16
#endif

#define INTRA_INTER_CONTEXTS 4
#define COMP_INTER_CONTEXTS 5
#define REF_CONTEXTS 5

#if CONFIG_VAR_TX
#define TXFM_PARTITION_CONTEXTS 9
typedef TX_SIZE TXFM_CONTEXT;
#endif

#if CONFIG_EXT_REFS
#define SINGLE_REFS 6
#define COMP_REFS 5
#else
#define SINGLE_REFS 3
#define COMP_REFS 2
#endif  // CONFIG_EXT_REFS

#if CONFIG_SUPERTX
#define PARTITION_SUPERTX_CONTEXTS 2
#define MAX_SUPERTX_BLOCK_SIZE BLOCK_32X32
#endif  // CONFIG_SUPERTX

#ifdef __cplusplus
}  // extern "C"
#endif

#endif  // VP10_COMMON_ENUMS_H_<|MERGE_RESOLUTION|>--- conflicted
+++ resolved
@@ -112,16 +112,13 @@
   TX_TYPES,
 } TX_TYPE;
 
-<<<<<<< HEAD
+#define EXT_TX_SIZES       3  // number of sizes that use extended transforms
+
 #if CONFIG_EXT_TX
 #define USE_DST2           1
-#define EXT_TX_SIZES       3  // number of sizes that use extended transforms
 #define EXT_TX_SETS_INTER  4  // Sets of transform selections for INTER
 #define EXT_TX_SETS_INTRA  3  // Sets of transform selections for INTRA
 #endif  // CONFIG_EXT_TX
-=======
-#define EXT_TX_SIZES       3  // number of sizes that use extended transforms
->>>>>>> a0900fd0
 
 typedef enum {
   VP9_LAST_FLAG = 1 << 0,
