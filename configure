--- conflicted
+++ resolved
@@ -267,12 +267,7 @@
     var_tx
     ext_tx
     misc_fixes
-<<<<<<< HEAD
-    ext_intra
-=======
     universal_hp
-    ext_ipred_bltr
->>>>>>> 56cfbeef
 "
 CONFIG_LIST="
     dependency_tracking
