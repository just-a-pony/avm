--- conflicted
+++ resolved
@@ -264,11 +264,8 @@
     spatial_svc
     fp_mb_stats
     emulate_hardware
-<<<<<<< HEAD
     ext_tx
-=======
     misc_fixes
->>>>>>> 50f94427
 "
 CONFIG_LIST="
     dependency_tracking
