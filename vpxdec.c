/*
 *  Copyright (c) 2010 The WebM project authors. All Rights Reserved.
 *
 *  Use of this source code is governed by a BSD-style license
 *  that can be found in the LICENSE file in the root of the source
 *  tree. An additional intellectual property rights grant can be found
 *  in the file PATENTS.  All contributing project authors may
 *  be found in the AUTHORS file in the root of the source tree.
 */


/* This is a simple program that reads ivf files and decodes them
 * using the new interface. Decoded frames are output as YV12 raw.
 */
#include <stdio.h>
#include <stdlib.h>
#include <stdarg.h>
#include <string.h>
#include <limits.h>

#define VPX_CODEC_DISABLE_COMPAT 1
#include "vpx_config.h"
#include "vpx/vpx_decoder.h"
#include "vpx_ports/vpx_timer.h"
#if CONFIG_VP8_DECODER || CONFIG_VP9_DECODER
#include "vpx/vp8dx.h"
#endif
#if CONFIG_MD5
#include "md5_utils.h"
#endif
#include "tools_common.h"
#include "nestegg/include/nestegg/nestegg.h"
#include "third_party/libyuv/include/libyuv/scale.h"

#if CONFIG_OS_SUPPORT
#if defined(_MSC_VER)
#include <io.h>
#define snprintf _snprintf
#define isatty   _isatty
#define fileno   _fileno
#else
#include <unistd.h>
#endif
#endif

#ifndef PATH_MAX
#define PATH_MAX 256
#endif

static const char *exec_name;

#define VP8_FOURCC (0x00385056)
#define VP9_FOURCC (0x00395056)
static const struct {
  char const *name;
  const vpx_codec_iface_t *(*iface)(void);
  unsigned int             fourcc;
  unsigned int             fourcc_mask;
} ifaces[] = {
#if CONFIG_VP8_DECODER
  {"vp8",  vpx_codec_vp8_dx,   VP8_FOURCC, 0x00FFFFFF},
#endif
#if CONFIG_VP9_DECODER
  {"vp9",  vpx_codec_vp9_dx,   VP9_FOURCC, 0x00FFFFFF},
#endif
};

#include "args.h"
static const arg_def_t codecarg = ARG_DEF(NULL, "codec", 1,
                                          "Codec to use");
static const arg_def_t use_yv12 = ARG_DEF(NULL, "yv12", 0,
                                          "Output raw YV12 frames");
static const arg_def_t use_i420 = ARG_DEF(NULL, "i420", 0,
                                          "Output raw I420 frames");
static const arg_def_t flipuvarg = ARG_DEF(NULL, "flipuv", 0,
                                           "Flip the chroma planes in the output");
static const arg_def_t noblitarg = ARG_DEF(NULL, "noblit", 0,
                                           "Don't process the decoded frames");
static const arg_def_t progressarg = ARG_DEF(NULL, "progress", 0,
                                             "Show progress after each frame decodes");
static const arg_def_t limitarg = ARG_DEF(NULL, "limit", 1,
                                          "Stop decoding after n frames");
static const arg_def_t skiparg = ARG_DEF(NULL, "skip", 1,
                                         "Skip the first n input frames");
static const arg_def_t postprocarg = ARG_DEF(NULL, "postproc", 0,
                                             "Postprocess decoded frames");
static const arg_def_t summaryarg = ARG_DEF(NULL, "summary", 0,
                                            "Show timing summary");
static const arg_def_t outputfile = ARG_DEF("o", "output", 1,
                                            "Output file name pattern (see below)");
static const arg_def_t threadsarg = ARG_DEF("t", "threads", 1,
                                            "Max threads to use");
static const arg_def_t verbosearg = ARG_DEF("v", "verbose", 0,
                                            "Show version string");
static const arg_def_t error_concealment = ARG_DEF(NULL, "error-concealment", 0,
                                                   "Enable decoder error-concealment");
static const arg_def_t scalearg = ARG_DEF("S", "scale", 0,
                                            "Scale output frames uniformly");


#if CONFIG_MD5
static const arg_def_t md5arg = ARG_DEF(NULL, "md5", 0,
                                        "Compute the MD5 sum of the decoded frame");
#endif
static const arg_def_t *all_args[] = {
  &codecarg, &use_yv12, &use_i420, &flipuvarg, &noblitarg,
  &progressarg, &limitarg, &skiparg, &postprocarg, &summaryarg, &outputfile,
  &threadsarg, &verbosearg, &scalearg,
#if CONFIG_MD5
  &md5arg,
#endif
  &error_concealment,
  NULL
};

#if CONFIG_VP8_DECODER
static const arg_def_t addnoise_level = ARG_DEF(NULL, "noise-level", 1,
                                                "Enable VP8 postproc add noise");
static const arg_def_t deblock = ARG_DEF(NULL, "deblock", 0,
                                         "Enable VP8 deblocking");
static const arg_def_t demacroblock_level = ARG_DEF(NULL, "demacroblock-level", 1,
                                                    "Enable VP8 demacroblocking, w/ level");
static const arg_def_t pp_debug_info = ARG_DEF(NULL, "pp-debug-info", 1,
                                               "Enable VP8 visible debug info");
static const arg_def_t pp_disp_ref_frame = ARG_DEF(NULL, "pp-dbg-ref-frame", 1,
                                                   "Display only selected reference frame per macro block");
static const arg_def_t pp_disp_mb_modes = ARG_DEF(NULL, "pp-dbg-mb-modes", 1,
                                                  "Display only selected macro block modes");
static const arg_def_t pp_disp_b_modes = ARG_DEF(NULL, "pp-dbg-b-modes", 1,
                                                 "Display only selected block modes");
static const arg_def_t pp_disp_mvs = ARG_DEF(NULL, "pp-dbg-mvs", 1,
                                             "Draw only selected motion vectors");
static const arg_def_t mfqe = ARG_DEF(NULL, "mfqe", 0,
                                      "Enable multiframe quality enhancement");

static const arg_def_t *vp8_pp_args[] = {
  &addnoise_level, &deblock, &demacroblock_level, &pp_debug_info,
  &pp_disp_ref_frame, &pp_disp_mb_modes, &pp_disp_b_modes, &pp_disp_mvs, &mfqe,
  NULL
};
#endif

static void usage_exit() {
  int i;

  fprintf(stderr, "Usage: %s <options> filename\n\n"
          "Options:\n", exec_name);
  arg_show_usage(stderr, all_args);
#if CONFIG_VP8_DECODER
  fprintf(stderr, "\nVP8 Postprocessing Options:\n");
  arg_show_usage(stderr, vp8_pp_args);
#endif
  fprintf(stderr,
          "\nOutput File Patterns:\n\n"
          "  The -o argument specifies the name of the file(s) to "
          "write to. If the\n  argument does not include any escape "
          "characters, the output will be\n  written to a single file. "
          "Otherwise, the filename will be calculated by\n  expanding "
          "the following escape characters:\n");
  fprintf(stderr,
          "\n\t%%w   - Frame width"
          "\n\t%%h   - Frame height"
          "\n\t%%<n> - Frame number, zero padded to <n> places (1..9)"
          "\n\n  Pattern arguments are only supported in conjunction "
          "with the --yv12 and\n  --i420 options. If the -o option is "
          "not specified, the output will be\n  directed to stdout.\n"
         );
  fprintf(stderr, "\nIncluded decoders:\n\n");

  for (i = 0; i < sizeof(ifaces) / sizeof(ifaces[0]); i++)
    fprintf(stderr, "    %-6s - %s\n",
            ifaces[i].name,
            vpx_codec_iface_name(ifaces[i].iface()));

  exit(EXIT_FAILURE);
}

void die(const char *fmt, ...) {
  va_list ap;
  va_start(ap, fmt);
  vfprintf(stderr, fmt, ap);
  fprintf(stderr, "\n");
  usage_exit();
}

static unsigned int mem_get_le16(const void *vmem) {
  unsigned int  val;
  const unsigned char *mem = (const unsigned char *)vmem;

  val = mem[1] << 8;
  val |= mem[0];
  return val;
}

static unsigned int mem_get_le32(const void *vmem) {
  unsigned int  val;
  const unsigned char *mem = (const unsigned char *)vmem;

  val = mem[3] << 24;
  val |= mem[2] << 16;
  val |= mem[1] << 8;
  val |= mem[0];
  return val;
}

enum file_kind {
  RAW_FILE,
  IVF_FILE,
  WEBM_FILE
};

struct input_ctx {
  enum file_kind  kind;
  FILE           *infile;
  nestegg        *nestegg_ctx;
  nestegg_packet *pkt;
  unsigned int    chunk;
  unsigned int    chunks;
  unsigned int    video_track;
};

#define IVF_FRAME_HDR_SZ (sizeof(uint32_t) + sizeof(uint64_t))
#define RAW_FRAME_HDR_SZ (sizeof(uint32_t))
static int read_frame(struct input_ctx      *input,
                      uint8_t               **buf,
                      size_t                *buf_sz,
                      size_t                *buf_alloc_sz) {
  char            raw_hdr[IVF_FRAME_HDR_SZ];
  size_t          new_buf_sz;
  FILE           *infile = input->infile;
  enum file_kind  kind = input->kind;
  if (kind == WEBM_FILE) {
    if (input->chunk >= input->chunks) {
      unsigned int track;

      do {
        /* End of this packet, get another. */
        if (input->pkt)
          nestegg_free_packet(input->pkt);

        if (nestegg_read_packet(input->nestegg_ctx, &input->pkt) <= 0
            || nestegg_packet_track(input->pkt, &track))
          return 1;

      } while (track != input->video_track);

      if (nestegg_packet_count(input->pkt, &input->chunks))
        return 1;
      input->chunk = 0;
    }

    if (nestegg_packet_data(input->pkt, input->chunk, buf, buf_sz))
      return 1;
    input->chunk++;

    return 0;
  }
  /* For both the raw and ivf formats, the frame size is the first 4 bytes
   * of the frame header. We just need to special case on the header
   * size.
   */
  else if (fread(raw_hdr, kind == IVF_FILE
                 ? IVF_FRAME_HDR_SZ : RAW_FRAME_HDR_SZ, 1, infile) != 1) {
    if (!feof(infile))
      fprintf(stderr, "Failed to read frame size\n");

    new_buf_sz = 0;
  } else {
    new_buf_sz = mem_get_le32(raw_hdr);

    if (new_buf_sz > 256 * 1024 * 1024) {
      fprintf(stderr, "Error: Read invalid frame size (%u)\n",
              (unsigned int)new_buf_sz);
      new_buf_sz = 0;
    }

    if (kind == RAW_FILE && new_buf_sz > 256 * 1024)
      fprintf(stderr, "Warning: Read invalid frame size (%u)"
              " - not a raw file?\n", (unsigned int)new_buf_sz);

    if (new_buf_sz > *buf_alloc_sz) {
      uint8_t *new_buf = realloc(*buf, 2 * new_buf_sz);

      if (new_buf) {
        *buf = new_buf;
        *buf_alloc_sz = 2 * new_buf_sz;
      } else {
        fprintf(stderr, "Failed to allocate compressed data buffer\n");
        new_buf_sz = 0;
      }
    }
  }

  *buf_sz = new_buf_sz;

  if (!feof(infile)) {
    if (fread(*buf, 1, *buf_sz, infile) != *buf_sz) {
      fprintf(stderr, "Failed to read full frame\n");
      return 1;
    }

    return 0;
  }

  return 1;
}

void *out_open(const char *out_fn, int do_md5) {
  void *out = NULL;

  if (do_md5) {
#if CONFIG_MD5
    MD5Context *md5_ctx = out = malloc(sizeof(MD5Context));
    (void)out_fn;
    MD5Init(md5_ctx);
#endif
  } else {
    FILE *outfile = out = strcmp("-", out_fn) ? fopen(out_fn, "wb")
                          : set_binary_mode(stdout);

    if (!outfile) {
      fprintf(stderr, "Failed to output file");
      exit(EXIT_FAILURE);
    }
  }

  return out;
}

void out_put(void *out, const uint8_t *buf, unsigned int len, int do_md5) {
  if (do_md5) {
#if CONFIG_MD5
    MD5Update(out, buf, len);
#endif
  } else {
    (void) fwrite(buf, 1, len, out);
  }
}

void out_close(void *out, const char *out_fn, int do_md5) {
  if (do_md5) {
#if CONFIG_MD5
    uint8_t md5[16];
    int i;

    MD5Final(md5, out);
    free(out);

    for (i = 0; i < 16; i++)
      printf("%02x", md5[i]);

    printf("  %s\n", out_fn);
#endif
  } else {
    fclose(out);
  }
}

unsigned int file_is_ivf(FILE *infile,
                         unsigned int *fourcc,
                         unsigned int *width,
                         unsigned int *height,
                         unsigned int *fps_den,
                         unsigned int *fps_num) {
  char raw_hdr[32];
  int is_ivf = 0;

  if (fread(raw_hdr, 1, 32, infile) == 32) {
    if (raw_hdr[0] == 'D' && raw_hdr[1] == 'K'
        && raw_hdr[2] == 'I' && raw_hdr[3] == 'F') {
      is_ivf = 1;

      if (mem_get_le16(raw_hdr + 4) != 0)
        fprintf(stderr, "Error: Unrecognized IVF version! This file may not"
                " decode properly.");

      *fourcc = mem_get_le32(raw_hdr + 8);
      *width = mem_get_le16(raw_hdr + 12);
      *height = mem_get_le16(raw_hdr + 14);
      *fps_num = mem_get_le32(raw_hdr + 16);
      *fps_den = mem_get_le32(raw_hdr + 20);

      /* Some versions of vpxenc used 1/(2*fps) for the timebase, so
       * we can guess the framerate using only the timebase in this
       * case. Other files would require reading ahead to guess the
       * timebase, like we do for webm.
       */
      if (*fps_num < 1000) {
        /* Correct for the factor of 2 applied to the timebase in the
         * encoder.
         */
        if (*fps_num & 1)*fps_den <<= 1;
        else *fps_num >>= 1;
      } else {
        /* Don't know FPS for sure, and don't have readahead code
         * (yet?), so just default to 30fps.
         */
        *fps_num = 30;
        *fps_den = 1;
      }
    }
  }

  if (!is_ivf)
    rewind(infile);

  return is_ivf;
}


unsigned int file_is_raw(FILE *infile,
                         unsigned int *fourcc,
                         unsigned int *width,
                         unsigned int *height,
                         unsigned int *fps_den,
                         unsigned int *fps_num) {
  unsigned char buf[32];
  int is_raw = 0;
  vpx_codec_stream_info_t si;

  si.sz = sizeof(si);

  if (fread(buf, 1, 32, infile) == 32) {
    int i;

    if (mem_get_le32(buf) < 256 * 1024 * 1024)
      for (i = 0; i < sizeof(ifaces) / sizeof(ifaces[0]); i++)
        if (!vpx_codec_peek_stream_info(ifaces[i].iface(),
                                        buf + 4, 32 - 4, &si)) {
          is_raw = 1;
          *fourcc = ifaces[i].fourcc;
          *width = si.w;
          *height = si.h;
          *fps_num = 30;
          *fps_den = 1;
          break;
        }
  }

  rewind(infile);
  return is_raw;
}


static int
nestegg_read_cb(void *buffer, size_t length, void *userdata) {
  FILE *f = userdata;

  if (fread(buffer, 1, length, f) < length) {
    if (ferror(f))
      return -1;
    if (feof(f))
      return 0;
  }
  return 1;
}


static int
nestegg_seek_cb(int64_t offset, int whence, void *userdata) {
  switch (whence) {
    case NESTEGG_SEEK_SET:
      whence = SEEK_SET;
      break;
    case NESTEGG_SEEK_CUR:
      whence = SEEK_CUR;
      break;
    case NESTEGG_SEEK_END:
      whence = SEEK_END;
      break;
  };
  return fseek(userdata, (long)offset, whence) ? -1 : 0;
}


static int64_t
nestegg_tell_cb(void *userdata) {
  return ftell(userdata);
}


static void
nestegg_log_cb(nestegg *context, unsigned int severity, char const *format,
               ...) {
  va_list ap;

  va_start(ap, format);
  vfprintf(stderr, format, ap);
  fprintf(stderr, "\n");
  va_end(ap);
}


static int
webm_guess_framerate(struct input_ctx *input,
                     unsigned int     *fps_den,
                     unsigned int     *fps_num) {
  unsigned int i;
  uint64_t     tstamp = 0;

  /* Guess the framerate. Read up to 1 second, or 50 video packets,
   * whichever comes first.
   */
  for (i = 0; tstamp < 1000000000 && i < 50;) {
    nestegg_packet *pkt;
    unsigned int track;

    if (nestegg_read_packet(input->nestegg_ctx, &pkt) <= 0)
      break;

    nestegg_packet_track(pkt, &track);
    if (track == input->video_track) {
      nestegg_packet_tstamp(pkt, &tstamp);
      i++;
    }

    nestegg_free_packet(pkt);
  }

  if (nestegg_track_seek(input->nestegg_ctx, input->video_track, 0))
    goto fail;

  *fps_num = (i - 1) * 1000000;
  *fps_den = (unsigned int)(tstamp / 1000);
  return 0;
fail:
  nestegg_destroy(input->nestegg_ctx);
  input->nestegg_ctx = NULL;
  rewind(input->infile);
  return 1;
}


static int
file_is_webm(struct input_ctx *input,
             unsigned int     *fourcc,
             unsigned int     *width,
             unsigned int     *height,
             unsigned int     *fps_den,
             unsigned int     *fps_num) {
  unsigned int i, n;
  int          track_type = -1;
  int          codec_id;

  nestegg_io io = {nestegg_read_cb, nestegg_seek_cb, nestegg_tell_cb, 0};
  nestegg_video_params params;

  io.userdata = input->infile;
  if (nestegg_init(&input->nestegg_ctx, io, NULL))
    goto fail;

  if (nestegg_track_count(input->nestegg_ctx, &n))
    goto fail;

  for (i = 0; i < n; i++) {
    track_type = nestegg_track_type(input->nestegg_ctx, i);

    if (track_type == NESTEGG_TRACK_VIDEO)
      break;
    else if (track_type < 0)
      goto fail;
  }

  codec_id = nestegg_track_codec_id(input->nestegg_ctx, i);
  if (codec_id == NESTEGG_CODEC_VP8) {
    *fourcc = VP8_FOURCC;
  } else if (codec_id == NESTEGG_CODEC_VP9) {
    *fourcc = VP9_FOURCC;
  } else {
    fprintf(stderr, "Not VPx video, quitting.\n");
    exit(1);
  }

  input->video_track = i;

  if (nestegg_track_video_params(input->nestegg_ctx, i, &params))
    goto fail;

  *fps_den = 0;
  *fps_num = 0;
  *width = params.width;
  *height = params.height;
  return 1;
fail:
  input->nestegg_ctx = NULL;
  rewind(input->infile);
  return 0;
}


void show_progress(int frame_in, int frame_out, unsigned long dx_time) {
  fprintf(stderr, "%d decoded frames/%d showed frames in %lu us (%.2f fps)\r",
          frame_in, frame_out, dx_time,
          (float)frame_out * 1000000.0 / (float)dx_time);
}


void generate_filename(const char *pattern, char *out, size_t q_len,
                       unsigned int d_w, unsigned int d_h,
                       unsigned int frame_in) {
  const char *p = pattern;
  char *q = out;

  do {
    char *next_pat = strchr(p, '%');

    if (p == next_pat) {
      size_t pat_len;

      /* parse the pattern */
      q[q_len - 1] = '\0';
      switch (p[1]) {
        case 'w':
          snprintf(q, q_len - 1, "%d", d_w);
          break;
        case 'h':
          snprintf(q, q_len - 1, "%d", d_h);
          break;
        case '1':
          snprintf(q, q_len - 1, "%d", frame_in);
          break;
        case '2':
          snprintf(q, q_len - 1, "%02d", frame_in);
          break;
        case '3':
          snprintf(q, q_len - 1, "%03d", frame_in);
          break;
        case '4':
          snprintf(q, q_len - 1, "%04d", frame_in);
          break;
        case '5':
          snprintf(q, q_len - 1, "%05d", frame_in);
          break;
        case '6':
          snprintf(q, q_len - 1, "%06d", frame_in);
          break;
        case '7':
          snprintf(q, q_len - 1, "%07d", frame_in);
          break;
        case '8':
          snprintf(q, q_len - 1, "%08d", frame_in);
          break;
        case '9':
          snprintf(q, q_len - 1, "%09d", frame_in);
          break;
        default:
          die("Unrecognized pattern %%%c\n", p[1]);
      }

      pat_len = strlen(q);
      if (pat_len >= q_len - 1)
        die("Output filename too long.\n");
      q += pat_len;
      p += 2;
      q_len -= pat_len;
    } else {
      size_t copy_len;

      /* copy the next segment */
      if (!next_pat)
        copy_len = strlen(p);
      else
        copy_len = next_pat - p;

      if (copy_len >= q_len - 1)
        die("Output filename too long.\n");

      memcpy(q, p, copy_len);
      q[copy_len] = '\0';
      q += copy_len;
      p += copy_len;
      q_len -= copy_len;
    }
  } while (*p);
}


int main(int argc, const char **argv_) {
  vpx_codec_ctx_t          decoder;
  char                  *fn = NULL;
  int                    i;
  uint8_t               *buf = NULL;
  size_t                 buf_sz = 0, buf_alloc_sz = 0;
  FILE                  *infile;
  int                    frame_in = 0, frame_out = 0, flipuv = 0, noblit = 0, do_md5 = 0, progress = 0;
  int                    stop_after = 0, postproc = 0, summary = 0, quiet = 1;
  int                    arg_skip = 0;
  int                    ec_enabled = 0;
  vpx_codec_iface_t       *iface = NULL;
  unsigned int           fourcc;
  unsigned long          dx_time = 0;
  struct arg               arg;
  char                   **argv, **argi, **argj;
  const char             *outfile_pattern = 0;
  char                    outfile[PATH_MAX];
  int                     single_file;
  int                     use_y4m = 1;
  unsigned int            width;
  unsigned int            height;
  unsigned int            fps_den;
  unsigned int            fps_num;
  void                   *out = NULL;
  vpx_codec_dec_cfg_t     cfg = {0};
#if CONFIG_VP8_DECODER
  vp8_postproc_cfg_t      vp8_pp_cfg = {0};
  int                     vp8_dbg_color_ref_frame = 0;
  int                     vp8_dbg_color_mb_modes = 0;
  int                     vp8_dbg_color_b_modes = 0;
  int                     vp8_dbg_display_mv = 0;
#endif
  struct input_ctx        input = {0};
  int                     frames_corrupted = 0;
  int                     dec_flags = 0;
  int                     do_scale = 0;
  int                     stream_w = 0, stream_h = 0;
  vpx_image_t             *scaled_img = NULL;

  /* Parse command line */
  exec_name = argv_[0];
  argv = argv_dup(argc - 1, argv_ + 1);

  for (argi = argj = argv; (*argj = *argi); argi += arg.argv_step) {
    memset(&arg, 0, sizeof(arg));
    arg.argv_step = 1;

    if (arg_match(&arg, &codecarg, argi)) {
      int j, k = -1;

      for (j = 0; j < sizeof(ifaces) / sizeof(ifaces[0]); j++)
        if (!strcmp(ifaces[j].name, arg.val))
          k = j;

      if (k >= 0)
        iface = ifaces[k].iface();
      else
        die("Error: Unrecognized argument (%s) to --codec\n",
            arg.val);
    } else if (arg_match(&arg, &outputfile, argi))
      outfile_pattern = arg.val;
    else if (arg_match(&arg, &use_yv12, argi)) {
      use_y4m = 0;
      flipuv = 1;
    } else if (arg_match(&arg, &use_i420, argi)) {
      use_y4m = 0;
      flipuv = 0;
    } else if (arg_match(&arg, &flipuvarg, argi))
      flipuv = 1;
    else if (arg_match(&arg, &noblitarg, argi))
      noblit = 1;
    else if (arg_match(&arg, &progressarg, argi))
      progress = 1;
    else if (arg_match(&arg, &limitarg, argi))
      stop_after = arg_parse_uint(&arg);
    else if (arg_match(&arg, &skiparg, argi))
      arg_skip = arg_parse_uint(&arg);
    else if (arg_match(&arg, &postprocarg, argi))
      postproc = 1;
    else if (arg_match(&arg, &md5arg, argi))
      do_md5 = 1;
    else if (arg_match(&arg, &summaryarg, argi))
      summary = 1;
    else if (arg_match(&arg, &threadsarg, argi))
      cfg.threads = arg_parse_uint(&arg);
    else if (arg_match(&arg, &verbosearg, argi))
      quiet = 0;
    else if (arg_match(&arg, &scalearg, argi))
      do_scale = 1;

#if CONFIG_VP8_DECODER
    else if (arg_match(&arg, &addnoise_level, argi)) {
      postproc = 1;
      vp8_pp_cfg.post_proc_flag |= VP8_ADDNOISE;
      vp8_pp_cfg.noise_level = arg_parse_uint(&arg);
    } else if (arg_match(&arg, &demacroblock_level, argi)) {
      postproc = 1;
      vp8_pp_cfg.post_proc_flag |= VP8_DEMACROBLOCK;
      vp8_pp_cfg.deblocking_level = arg_parse_uint(&arg);
    } else if (arg_match(&arg, &deblock, argi)) {
      postproc = 1;
      vp8_pp_cfg.post_proc_flag |= VP8_DEBLOCK;
    } else if (arg_match(&arg, &mfqe, argi)) {
      postproc = 1;
      vp8_pp_cfg.post_proc_flag |= VP8_MFQE;
    } else if (arg_match(&arg, &pp_debug_info, argi)) {
      unsigned int level = arg_parse_uint(&arg);

      postproc = 1;
      vp8_pp_cfg.post_proc_flag &= ~0x7;

      if (level)
        vp8_pp_cfg.post_proc_flag |= level;
    } else if (arg_match(&arg, &pp_disp_ref_frame, argi)) {
      unsigned int flags = arg_parse_int(&arg);
      if (flags) {
        postproc = 1;
        vp8_dbg_color_ref_frame = flags;
      }
    } else if (arg_match(&arg, &pp_disp_mb_modes, argi)) {
      unsigned int flags = arg_parse_int(&arg);
      if (flags) {
        postproc = 1;
        vp8_dbg_color_mb_modes = flags;
      }
    } else if (arg_match(&arg, &pp_disp_b_modes, argi)) {
      unsigned int flags = arg_parse_int(&arg);
      if (flags) {
        postproc = 1;
        vp8_dbg_color_b_modes = flags;
      }
    } else if (arg_match(&arg, &pp_disp_mvs, argi)) {
      unsigned int flags = arg_parse_int(&arg);
      if (flags) {
        postproc = 1;
        vp8_dbg_display_mv = flags;
      }
    } else if (arg_match(&arg, &error_concealment, argi)) {
      ec_enabled = 1;
    }

#endif
    else
      argj++;
  }

  /* Check for unrecognized options */
  for (argi = argv; *argi; argi++)
    if (argi[0][0] == '-' && strlen(argi[0]) > 1)
      die("Error: Unrecognized option %s\n", *argi);

  /* Handle non-option arguments */
  fn = argv[0];

  if (!fn)
    usage_exit();

  /* Open file */
  infile = strcmp(fn, "-") ? fopen(fn, "rb") : set_binary_mode(stdin);

  if (!infile) {
    fprintf(stderr, "Failed to open file '%s'",
            strcmp(fn, "-") ? fn : "stdin");
    return EXIT_FAILURE;
  }
#if CONFIG_OS_SUPPORT
  /* Make sure we don't dump to the terminal, unless forced to with -o - */
  if (!outfile_pattern && isatty(fileno(stdout)) && !do_md5 && !noblit) {
    fprintf(stderr,
            "Not dumping raw video to your terminal. Use '-o -' to "
            "override.\n");
    return EXIT_FAILURE;
  }
#endif
  input.infile = infile;
  if (file_is_ivf(infile, &fourcc, &width, &height, &fps_den,
                  &fps_num))
    input.kind = IVF_FILE;
  else if (file_is_webm(&input, &fourcc, &width, &height, &fps_den, &fps_num))
    input.kind = WEBM_FILE;
  else if (file_is_raw(infile, &fourcc, &width, &height, &fps_den, &fps_num))
    input.kind = RAW_FILE;
  else {
    fprintf(stderr, "Unrecognized input file type.\n");
    return EXIT_FAILURE;
  }

  /* If the output file is not set or doesn't have a sequence number in
   * it, then we only open it once.
   */
  outfile_pattern = outfile_pattern ? outfile_pattern : "-";
  single_file = 1;
  {
    const char *p = outfile_pattern;
    do {
      p = strchr(p, '%');
      if (p && p[1] >= '1' && p[1] <= '9') {
        /* pattern contains sequence number, so it's not unique. */
        single_file = 0;
        break;
      }
      if (p)
        p++;
    } while (p);
  }

  if (single_file && !noblit) {
    generate_filename(outfile_pattern, outfile, sizeof(outfile) - 1,
                      width, height, 0);
    out = out_open(outfile, do_md5);
  }

  if (use_y4m && !noblit) {
    char buffer[128];
    if (!single_file) {
      fprintf(stderr, "YUV4MPEG2 not supported with output patterns,"
              " try --i420 or --yv12.\n");
      return EXIT_FAILURE;
    }

    if (input.kind == WEBM_FILE)
      if (webm_guess_framerate(&input, &fps_den, &fps_num)) {
        fprintf(stderr, "Failed to guess framerate -- error parsing "
                "webm file?\n");
        return EXIT_FAILURE;
      }


    /*Note: We can't output an aspect ratio here because IVF doesn't
       store one, and neither does VP8.
      That will have to wait until these tools support WebM natively.*/
    sprintf(buffer, "YUV4MPEG2 C%s W%u H%u F%u:%u I%c\n",
            "420jpeg", width, height, fps_num, fps_den, 'p');
    out_put(out, (unsigned char *)buffer,
            (unsigned int)strlen(buffer), do_md5);
  }

  /* Try to determine the codec from the fourcc. */
  for (i = 0; i < sizeof(ifaces) / sizeof(ifaces[0]); i++)
    if ((fourcc & ifaces[i].fourcc_mask) == ifaces[i].fourcc) {
      vpx_codec_iface_t  *ivf_iface = ifaces[i].iface();

      if (iface && iface != ivf_iface)
        fprintf(stderr, "Notice -- IVF header indicates codec: %s\n",
                ifaces[i].name);
      else
        iface = ivf_iface;

      break;
    }

  dec_flags = (postproc ? VPX_CODEC_USE_POSTPROC : 0) |
              (ec_enabled ? VPX_CODEC_USE_ERROR_CONCEALMENT : 0);
  if (vpx_codec_dec_init(&decoder, iface ? iface :  ifaces[0].iface(), &cfg,
                         dec_flags)) {
    fprintf(stderr, "Failed to initialize decoder: %s\n", vpx_codec_error(&decoder));
    return EXIT_FAILURE;
  }

  if (!quiet)
    fprintf(stderr, "%s\n", decoder.name);

#if CONFIG_VP8_DECODER

  if (vp8_pp_cfg.post_proc_flag
      && vpx_codec_control(&decoder, VP8_SET_POSTPROC, &vp8_pp_cfg)) {
    fprintf(stderr, "Failed to configure postproc: %s\n", vpx_codec_error(&decoder));
    return EXIT_FAILURE;
  }

  if (vp8_dbg_color_ref_frame
      && vpx_codec_control(&decoder, VP8_SET_DBG_COLOR_REF_FRAME, vp8_dbg_color_ref_frame)) {
    fprintf(stderr, "Failed to configure reference block visualizer: %s\n", vpx_codec_error(&decoder));
    return EXIT_FAILURE;
  }

  if (vp8_dbg_color_mb_modes
      && vpx_codec_control(&decoder, VP8_SET_DBG_COLOR_MB_MODES, vp8_dbg_color_mb_modes)) {
    fprintf(stderr, "Failed to configure macro block visualizer: %s\n", vpx_codec_error(&decoder));
    return EXIT_FAILURE;
  }

  if (vp8_dbg_color_b_modes
      && vpx_codec_control(&decoder, VP8_SET_DBG_COLOR_B_MODES, vp8_dbg_color_b_modes)) {
    fprintf(stderr, "Failed to configure block visualizer: %s\n", vpx_codec_error(&decoder));
    return EXIT_FAILURE;
  }

  if (vp8_dbg_display_mv
      && vpx_codec_control(&decoder, VP8_SET_DBG_DISPLAY_MV, vp8_dbg_display_mv)) {
    fprintf(stderr, "Failed to configure motion vector visualizer: %s\n", vpx_codec_error(&decoder));
    return EXIT_FAILURE;
  }
#endif


  if(arg_skip)
    fprintf(stderr, "Skiping first %d frames.\n", arg_skip);
  while (arg_skip) {
    if (read_frame(&input, &buf, &buf_sz, &buf_alloc_sz))
      break;
    arg_skip--;
  }

  /* Decode file */
  while (!read_frame(&input, &buf, &buf_sz, &buf_alloc_sz)) {
    vpx_codec_iter_t  iter = NULL;
    vpx_image_t    *img;
    struct vpx_usec_timer timer;
    int                   corrupted;

    vpx_usec_timer_start(&timer);

    if (vpx_codec_decode(&decoder, buf, (unsigned int)buf_sz, NULL, 0)) {
      const char *detail = vpx_codec_error_detail(&decoder);
      fprintf(stderr, "Failed to decode frame: %s\n", vpx_codec_error(&decoder));

      if (detail)
        fprintf(stderr, "  Additional information: %s\n", detail);

      goto fail;
    }

    vpx_usec_timer_mark(&timer);
    dx_time += (unsigned int)vpx_usec_timer_elapsed(&timer);

    ++frame_in;

    if (vpx_codec_control(&decoder, VP8D_GET_FRAME_CORRUPTED, &corrupted)) {
      fprintf(stderr, "Failed VP8_GET_FRAME_CORRUPTED: %s\n",
              vpx_codec_error(&decoder));
      goto fail;
    }
    frames_corrupted += corrupted;

    vpx_usec_timer_start(&timer);

    if ((img = vpx_codec_get_frame(&decoder, &iter)))
      ++frame_out;

    vpx_usec_timer_mark(&timer);
    dx_time += (unsigned int)vpx_usec_timer_elapsed(&timer);

    if (progress)
      show_progress(frame_in, frame_out, dx_time);

    if (!noblit) {
      if (do_scale) {
<<<<<<< HEAD
        if (frame_out == 1) {
=======
        if (img && frame_out == 1) {
>>>>>>> 8015a9ae
          stream_w = img->d_w;
          stream_h = img->d_h;
          scaled_img = vpx_img_alloc(NULL, VPX_IMG_FMT_I420,
                                     stream_w, stream_h, 16);
        }
        if (img && (img->d_w != stream_w || img->d_h != stream_h)) {
          I420Scale(img->planes[VPX_PLANE_Y], img->stride[VPX_PLANE_Y],
                    img->planes[VPX_PLANE_U], img->stride[VPX_PLANE_U],
                    img->planes[VPX_PLANE_V], img->stride[VPX_PLANE_V],
                    img->d_w, img->d_h,
                    scaled_img->planes[VPX_PLANE_Y],
                    scaled_img->stride[VPX_PLANE_Y],
                    scaled_img->planes[VPX_PLANE_U],
                    scaled_img->stride[VPX_PLANE_U],
                    scaled_img->planes[VPX_PLANE_V],
                    scaled_img->stride[VPX_PLANE_V],
                    stream_w, stream_h,
                    kFilterBox);
          img = scaled_img;
        }
      }

      if (img) {
        unsigned int y;
        char out_fn[PATH_MAX];
        uint8_t *buf;

        if (!single_file) {
          size_t len = sizeof(out_fn) - 1;

          out_fn[len] = '\0';
          generate_filename(outfile_pattern, out_fn, len - 1,
                            img->d_w, img->d_h, frame_in);
          out = out_open(out_fn, do_md5);
        } else if (use_y4m)
          out_put(out, (unsigned char *)"FRAME\n", 6, do_md5);

        buf = img->planes[VPX_PLANE_Y];

        for (y = 0; y < img->d_h; y++) {
          out_put(out, buf, img->d_w, do_md5);
          buf += img->stride[VPX_PLANE_Y];
        }

        buf = img->planes[flipuv ? VPX_PLANE_V : VPX_PLANE_U];

        for (y = 0; y < (1 + img->d_h) / 2; y++) {
          out_put(out, buf, (1 + img->d_w) / 2, do_md5);
          buf += img->stride[VPX_PLANE_U];
        }

        buf = img->planes[flipuv ? VPX_PLANE_U : VPX_PLANE_V];

        for (y = 0; y < (1 + img->d_h) / 2; y++) {
          out_put(out, buf, (1 + img->d_w) / 2, do_md5);
          buf += img->stride[VPX_PLANE_V];
        }

        if (!single_file)
          out_close(out, out_fn, do_md5);
      }
    }

    if (stop_after && frame_in >= stop_after)
      break;
  }

  if (summary || progress) {
    show_progress(frame_in, frame_out, dx_time);
    fprintf(stderr, "\n");
  }

  if (frames_corrupted)
    fprintf(stderr, "WARNING: %d frames corrupted.\n", frames_corrupted);

fail:

  if (vpx_codec_destroy(&decoder)) {
    fprintf(stderr, "Failed to destroy decoder: %s\n", vpx_codec_error(&decoder));
    return EXIT_FAILURE;
  }

  if (single_file && !noblit)
    out_close(out, outfile, do_md5);

  if (input.nestegg_ctx)
    nestegg_destroy(input.nestegg_ctx);
  if (input.kind != WEBM_FILE)
    free(buf);
  fclose(infile);
  free(argv);

  return frames_corrupted ? EXIT_FAILURE : EXIT_SUCCESS;
}<|MERGE_RESOLUTION|>--- conflicted
+++ resolved
@@ -1024,11 +1024,7 @@
 
     if (!noblit) {
       if (do_scale) {
-<<<<<<< HEAD
-        if (frame_out == 1) {
-=======
         if (img && frame_out == 1) {
->>>>>>> 8015a9ae
           stream_w = img->d_w;
           stream_h = img->d_h;
           scaled_img = vpx_img_alloc(NULL, VPX_IMG_FMT_I420,
