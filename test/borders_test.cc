/*
 * Copyright (c) 2016, Alliance for Open Media. All rights reserved
 *
 * This source code is subject to the terms of the BSD 2 Clause License and
 * the Alliance for Open Media Patent License 1.0. If the BSD 2 Clause License
 * was not distributed with this source code in the LICENSE file, you can
 * obtain it at www.aomedia.org/license/software. If the Alliance for Open
 * Media Patent License 1.0 was not distributed with this source code in the
 * PATENTS file, you can obtain it at www.aomedia.org/license/patent.
 */

#include <climits>
#include <vector>
#include "third_party/googletest/src/googletest/include/gtest/gtest.h"
#include "test/codec_factory.h"
#include "test/encode_test_driver.h"
#include "test/i420_video_source.h"
#include "test/util.h"

namespace {

class BordersTestLarge
    : public ::libaom_test::CodecTestWithParam<libaom_test::TestMode>,
      public ::libaom_test::EncoderTest {
 protected:
  BordersTestLarge() : EncoderTest(GET_PARAM(0)) {}
  virtual ~BordersTestLarge() {}

  virtual void SetUp() {
    InitializeConfig();
    SetMode(GET_PARAM(1));
  }

  virtual void PreEncodeFrameHook(::libaom_test::VideoSource *video,
                                  ::libaom_test::Encoder *encoder) {
    if (video->frame() == 0) {
      encoder->Control(AOME_SET_CPUUSED, 1);
      encoder->Control(AOME_SET_ENABLEAUTOALTREF, 1);
      encoder->Control(AOME_SET_ARNR_MAXFRAMES, 7);
      encoder->Control(AOME_SET_ARNR_STRENGTH, 5);
    }
  }

  virtual void FramePktHook(const aom_codec_cx_pkt_t *pkt) {
    if (pkt->data.frame.flags & AOM_FRAME_IS_KEY) {
    }
  }
};

TEST_P(BordersTestLarge, TestEncodeHighBitrate) {
  // Validate that this non multiple of 64 wide clip encodes and decodes
  // without a mismatch when passing in a very low max q.  This pushes
  // the encoder to producing lots of big partitions which will likely
  // extend into the border and test the border condition.
  cfg_.g_lag_in_frames = 25;
#if !CONFIG_SINGLEPASS
  cfg_.rc_2pass_vbr_minsection_pct = 5;
  cfg_.rc_2pass_vbr_maxsection_pct = 2000;
#endif  // !CONFIG_SINGLEPASS
  cfg_.rc_target_bitrate = 2000;
  cfg_.rc_max_quantizer = 40;

  ::libaom_test::I420VideoSource video("hantro_odd.yuv", 208, 144, 30, 1, 0,
                                       10);

  ASSERT_NO_FATAL_FAILURE(RunLoop(&video));
}
TEST_P(BordersTestLarge, TestLowBitrate) {
  // Validate that this clip encodes and decodes without a mismatch
  // when passing in a very high min q.  This pushes the encoder to producing
  // lots of small partitions which might will test the other condition.

  cfg_.g_lag_in_frames = 25;
#if !CONFIG_SINGLEPASS
  cfg_.rc_2pass_vbr_minsection_pct = 5;
  cfg_.rc_2pass_vbr_maxsection_pct = 2000;
#endif  // !CONFIG_SINGLEPASS
  cfg_.rc_target_bitrate = 200;
  cfg_.rc_min_quantizer = 160;

  ::libaom_test::I420VideoSource video("hantro_odd.yuv", 208, 144, 30, 1, 0,
                                       10);

  ASSERT_NO_FATAL_FAILURE(RunLoop(&video));
}

<<<<<<< HEAD
#if CONFIG_SINGLEPASS
AV1_INSTANTIATE_TEST_CASE(BordersTestLarge,
                          ::testing::Values(::libaom_test::kOnePassGood));
#else
AV1_INSTANTIATE_TEST_CASE(BordersTestLarge,
                          ::testing::Values(::libaom_test::kTwoPassGood));
#endif  // !CONFIG_SINGLEPASS
=======
AV1_INSTANTIATE_TEST_SUITE(BordersTestLarge,
                           ::testing::Values(::libaom_test::kTwoPassGood));
>>>>>>> 196995d8
}  // namespace<|MERGE_RESOLUTION|>--- conflicted
+++ resolved
@@ -84,16 +84,11 @@
   ASSERT_NO_FATAL_FAILURE(RunLoop(&video));
 }
 
-<<<<<<< HEAD
 #if CONFIG_SINGLEPASS
-AV1_INSTANTIATE_TEST_CASE(BordersTestLarge,
-                          ::testing::Values(::libaom_test::kOnePassGood));
+AV1_INSTANTIATE_TEST_SUITE(BordersTestLarge,
+                           ::testing::Values(::libaom_test::kOnePassGood));
 #else
-AV1_INSTANTIATE_TEST_CASE(BordersTestLarge,
-                          ::testing::Values(::libaom_test::kTwoPassGood));
-#endif  // !CONFIG_SINGLEPASS
-=======
 AV1_INSTANTIATE_TEST_SUITE(BordersTestLarge,
                            ::testing::Values(::libaom_test::kTwoPassGood));
->>>>>>> 196995d8
+#endif  // !CONFIG_SINGLEPASS
 }  // namespace