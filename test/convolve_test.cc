--- conflicted
+++ resolved
@@ -69,15 +69,11 @@
 
 typedef std::tr1::tuple<int, int, const ConvolveFunctions *> ConvolveParam;
 
-<<<<<<< HEAD
 #if CONFIG_VP10 && CONFIG_EXT_PARTITION
 #define ALL_SIZES(convolve_fn) \
     make_tuple(128, 64, &convolve_fn),  \
     make_tuple(64, 128, &convolve_fn),  \
     make_tuple(128, 128, &convolve_fn), \
-=======
-#define ALL_SIZES(convolve_fn) \
->>>>>>> 243029fa
     make_tuple(4, 4, &convolve_fn),     \
     make_tuple(8, 4, &convolve_fn),     \
     make_tuple(4, 8, &convolve_fn),     \
@@ -91,7 +87,6 @@
     make_tuple(64, 32, &convolve_fn),   \
     make_tuple(32, 64, &convolve_fn),   \
     make_tuple(64, 64, &convolve_fn)
-<<<<<<< HEAD
 #else
 #define ALL_SIZES(convolve_fn) \
     make_tuple(4, 4, &convolve_fn),     \
@@ -108,8 +103,6 @@
     make_tuple(32, 64, &convolve_fn),   \
     make_tuple(64, 64, &convolve_fn)
 #endif  // CONFIG_VP10 && CONFIG_EXT_PARTITION
-=======
->>>>>>> 243029fa
 
 // Reference 8-tap subpixel filter, slightly modified to fit into this test.
 #define VP9_FILTER_WEIGHT 128
@@ -144,14 +137,9 @@
   //                               = 23
   // and filter_max_width          = 16
   //
-<<<<<<< HEAD
   uint8_t intermediate_buffer[(kMaxDimension+8) * kMaxDimension];
-  const int intermediate_next_stride = 1 - intermediate_height * output_width;
-=======
-  uint8_t intermediate_buffer[71 * kMaxDimension];
   const int intermediate_next_stride =
       1 - static_cast<int>(intermediate_height * output_width);
->>>>>>> 243029fa
 
   // Horizontal pass (src -> transposed intermediate).
   uint8_t *output_ptr = intermediate_buffer;
@@ -262,14 +250,9 @@
    *                               = 23
    * and filter_max_width = 16
    */
-<<<<<<< HEAD
   uint16_t intermediate_buffer[(kMaxDimension+8) * kMaxDimension];
-  const int intermediate_next_stride = 1 - intermediate_height * output_width;
-=======
-  uint16_t intermediate_buffer[71 * kMaxDimension];
   const int intermediate_next_stride =
       1 - static_cast<int>(intermediate_height * output_width);
->>>>>>> 243029fa
 
   // Horizontal pass (src -> transposed intermediate).
   {
