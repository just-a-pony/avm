/*
 * Copyright (c) 2020, Alliance for Open Media. All rights reserved
 *
 * This source code is subject to the terms of the BSD 2 Clause License and
 * the Alliance for Open Media Patent License 1.0. If the BSD 2 Clause License
 * was not distributed with this source code in the LICENSE file, you can
 * obtain it at www.aomedia.org/license/software. If the Alliance for Open
 * Media Patent License 1.0 was not distributed with this source code in the
 * PATENTS file, you can obtain it at www.aomedia.org/license/patent.
 */

#include <ostream>

#include "aom/aom_codec.h"
#include "third_party/googletest/src/googletest/include/gtest/gtest.h"
#include "test/codec_factory.h"
#include "test/encode_test_driver.h"
#include "test/i420_video_source.h"
#include "test/util.h"

namespace {
typedef struct {
  const unsigned int min_kf_dist;
  const unsigned int max_kf_dist;
} kfIntervalParam;

const kfIntervalParam kfTestParams[] = {
  { 1, 1 }, { 0, 10 }, { 10, 10 }, { 0, 30 }, { 30, 30 }
};

std::ostream &operator<<(std::ostream &os, const kfIntervalParam &test_arg) {
  return os << "kfIntervalParam { min_kf_dist:" << test_arg.min_kf_dist
            << " max_kf_dist:" << test_arg.max_kf_dist << " }";
}

// This class is used to test the presence of forward key frame.
class KeyFrameIntervalTestLarge
    : public ::libaom_test::CodecTestWith3Params<libaom_test::TestMode,
                                                 kfIntervalParam, aom_rc_mode>,
      public ::libaom_test::EncoderTest {
 protected:
  KeyFrameIntervalTestLarge()
      : EncoderTest(GET_PARAM(0)), encoding_mode_(GET_PARAM(1)),
        kf_dist_param_(GET_PARAM(2)), end_usage_check_(GET_PARAM(3)) {
    kf_dist_ = -1;
    is_kf_interval_violated_ = false;
  }
  virtual ~KeyFrameIntervalTestLarge() {}

  virtual void SetUp() {
    InitializeConfig();
    SetMode(encoding_mode_);
    const aom_rational timebase = { 1, 30 };
    cfg_.g_timebase = timebase;
    cfg_.rc_end_usage = end_usage_check_;
    cfg_.g_threads = 1;
    cfg_.kf_min_dist = kf_dist_param_.min_kf_dist;
    cfg_.kf_max_dist = kf_dist_param_.max_kf_dist;
    cfg_.g_lag_in_frames = 19;
  }

  virtual bool DoDecode() const { return 1; }

  virtual void PreEncodeFrameHook(::libaom_test::VideoSource *video,
                                  ::libaom_test::Encoder *encoder) {
    if (video->frame() == 0) {
      encoder->Control(AOME_SET_CPUUSED, 5);
      encoder->Control(AOME_SET_ENABLEAUTOALTREF, 1);
    }
  }

  virtual bool HandleDecodeResult(const aom_codec_err_t res_dec,
                                  libaom_test::Decoder *decoder) {
    EXPECT_EQ(AOM_CODEC_OK, res_dec) << decoder->DecodeError();
    if (AOM_CODEC_OK == res_dec) {
      aom_codec_ctx_t *ctx_dec = decoder->GetDecoder();
      int frame_flags = 0;
      AOM_CODEC_CONTROL_TYPECHECKED(ctx_dec, AOMD_GET_FRAME_FLAGS,
                                    &frame_flags);
      if (kf_dist_ != -1) {
        kf_dist_++;
        if (kf_dist_ > (int)kf_dist_param_.max_kf_dist) {
          is_kf_interval_violated_ = true;
        }
      }
      if ((frame_flags & AOM_FRAME_IS_KEY) ==
          static_cast<aom_codec_frame_flags_t>(AOM_FRAME_IS_KEY)) {
        if (kf_dist_ != -1 && kf_dist_ < (int)kf_dist_param_.min_kf_dist) {
          is_kf_interval_violated_ = true;
        }
        kf_dist_ = 0;
      }
    }
    return AOM_CODEC_OK == res_dec;
  }

  ::libaom_test::TestMode encoding_mode_;
  const kfIntervalParam kf_dist_param_;
  int kf_dist_;
  bool is_kf_interval_violated_;
  aom_rc_mode end_usage_check_;
};

TEST_P(KeyFrameIntervalTestLarge, KeyFrameIntervalTest) {
  libaom_test::I420VideoSource video("hantro_collage_w352h288.yuv", 352, 288,
                                     cfg_.g_timebase.den, cfg_.g_timebase.num,
                                     0, 75);
  ASSERT_NO_FATAL_FAILURE(RunLoop(&video));
  ASSERT_EQ(is_kf_interval_violated_, false) << kf_dist_param_;
}

<<<<<<< HEAD
#if CONFIG_SINGLEPASS
AV1_INSTANTIATE_TEST_CASE(KeyFrameIntervalTestLarge,
                          ::testing::Values(::libaom_test::kOnePassGood),
                          ::testing::ValuesIn(kfTestParams),
                          ::testing::Values(AOM_Q, AOM_VBR, AOM_CBR, AOM_CQ));
#else
AV1_INSTANTIATE_TEST_CASE(KeyFrameIntervalTestLarge,
                          ::testing::Values(::libaom_test::kOnePassGood,
                                            ::libaom_test::kTwoPassGood),
                          ::testing::ValuesIn(kfTestParams),
                          ::testing::Values(AOM_Q, AOM_VBR, AOM_CBR, AOM_CQ));
#endif  // CONFIG_SINGLEPASS
=======
AV1_INSTANTIATE_TEST_SUITE(KeyFrameIntervalTestLarge,
                           testing::Values(::libaom_test::kOnePassGood,
                                           ::libaom_test::kTwoPassGood),
                           ::testing::ValuesIn(kfTestParams),
                           ::testing::Values(AOM_Q, AOM_VBR, AOM_CBR, AOM_CQ));
>>>>>>> 196995d8
}  // namespace<|MERGE_RESOLUTION|>--- conflicted
+++ resolved
@@ -109,24 +109,7 @@
   ASSERT_EQ(is_kf_interval_violated_, false) << kf_dist_param_;
 }
 
-<<<<<<< HEAD
-#if CONFIG_SINGLEPASS
-AV1_INSTANTIATE_TEST_CASE(KeyFrameIntervalTestLarge,
-                          ::testing::Values(::libaom_test::kOnePassGood),
-                          ::testing::ValuesIn(kfTestParams),
-                          ::testing::Values(AOM_Q, AOM_VBR, AOM_CBR, AOM_CQ));
-#else
-AV1_INSTANTIATE_TEST_CASE(KeyFrameIntervalTestLarge,
-                          ::testing::Values(::libaom_test::kOnePassGood,
-                                            ::libaom_test::kTwoPassGood),
-                          ::testing::ValuesIn(kfTestParams),
-                          ::testing::Values(AOM_Q, AOM_VBR, AOM_CBR, AOM_CQ));
-#endif  // CONFIG_SINGLEPASS
-=======
-AV1_INSTANTIATE_TEST_SUITE(KeyFrameIntervalTestLarge,
-                           testing::Values(::libaom_test::kOnePassGood,
-                                           ::libaom_test::kTwoPassGood),
+AV1_INSTANTIATE_TEST_SUITE(KeyFrameIntervalTestLarge, NONREALTIME_TEST_MODES,
                            ::testing::ValuesIn(kfTestParams),
                            ::testing::Values(AOM_Q, AOM_VBR, AOM_CBR, AOM_CQ));
->>>>>>> 196995d8
 }  // namespace