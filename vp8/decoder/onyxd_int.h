--- conflicted
+++ resolved
@@ -44,16 +44,6 @@
 
 typedef struct
 {
-<<<<<<< HEAD
-    INT16        min_val;
-    INT16        Length;
-    UINT8 Probs[14];
-} TOKENEXTRABITS;
-
-typedef struct
-{
-=======
->>>>>>> ca7e3466
     int const *scan;
     UINT8 const *ptr_block2leftabove;
     vp8_tree_index const *vp8_coef_tree_ptr;
